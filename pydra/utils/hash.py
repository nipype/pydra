--- conflicted
+++ resolved
@@ -186,23 +186,14 @@
     """Error for objects that cannot be hashed"""
 
 
-<<<<<<< HEAD
 def hash_function(obj, **kwargs):
     """Generate hash of object."""
     return hash_object(obj, **kwargs).hex()
 
 
 def hash_object(
-    obj: object, persistent_cache: ty.Union[PersistentCache, Path, None] = None
+    obj: object, cache: ty.Optional[Cache] = None, persistent_cache: ty.Union[PersistentCache, Path, None] = None
 ) -> Hash:
-=======
-def hash_function(obj, cache=None):
-    """Generate hash of object."""
-    return hash_object(obj, cache=cache).hex()
-
-
-def hash_object(obj: object, cache: ty.Optional[Cache] = None) -> Hash:
->>>>>>> ff01e4cf
     """Hash an object
 
     Constructs a byte string that uniquely identifies the object,
@@ -212,13 +203,9 @@
     dicts. Custom types can be registered with :func:`register_serializer`.
     """
     if cache is None:
-        cache = Cache({})
+        cache = Cache(persistent=persistent_cache)
     try:
-<<<<<<< HEAD
-        return hash_single(obj, Cache(persistent=persistent_cache))
-=======
         return hash_single(obj, cache)
->>>>>>> ff01e4cf
     except Exception as e:
         raise UnhashableError(f"Cannot hash object {obj!r} due to '{e}'") from e
 
