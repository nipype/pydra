import typing as ty
import os, sys
import attr
import pytest


<<<<<<< HEAD
from pydra.tasks.datalad import DataladInterface
from pydra.engine.core import Workflow 
from pydra.engine.submitter import Submitter
from pydra.engine.helpers import hash_value
=======
"""
Functions to test datalad interface
"""
>>>>>>> 45b61b7f


def test_datalad_interface(tmpdir):
    """
    Testing datalad interface
    """
    import datalad.api as dl
<<<<<<< HEAD
=======
    from pydra.tasks.datalad import DataladInterface
    from pydra.engine.core import Workflow
    from pydra.engine.submitter import Submitter
    from pydra.engine.helpers import hash_value
>>>>>>> 45b61b7f

    # change PosixPath to str
    tmpdir = str(tmpdir)
    # creating a dataset
    ds = dl.Dataset(tmpdir).create()
    ds.save()
    ds_path = ds.pathobj

    # creating a file to download
    file_path = ds_path / "file.txt"
    file_path.write_text("test")
    ds.save()

    # creating a workflow
    wf = Workflow(name="wf", input_spec=["dataset_path", "dataset_url", "in_file"])
    wf.inputs.dataset_path = ds_path
    wf.inputs.dataset_url = ""
    wf.inputs.in_file = "file.txt"

    # adding datalad task
    wf.add(
        DataladInterface(
<<<<<<< HEAD
            name="dl", in_file=wf.lzin.in_file, 
            dataset_path=wf.lzin.dataset_path, 
            dataset_url=wf.lzin.dataset_url)
        )

    # setup output
    wf.set_output([("out_file", wf.dl.lzout.out_file)])
=======
            name="dl",
            in_file=wf.lzin.in_file,
            dataset_path=wf.lzin.dataset_path,
            dataset_url=wf.lzin.dataset_url,
        )
    )
>>>>>>> 45b61b7f

    # running the workflow
    with Submitter(plugin="cf") as sub:
        sub(wf)

    # checking if the file was downloaded
    assert wf.result().output.out_file.exists()


# Path: pydra/tasks/tests/test_datalad.py
# Compare this snippet from pydra/tasks/datalad.py:<|MERGE_RESOLUTION|>--- conflicted
+++ resolved
@@ -4,16 +4,10 @@
 import pytest
 
 
-<<<<<<< HEAD
 from pydra.tasks.datalad import DataladInterface
 from pydra.engine.core import Workflow 
 from pydra.engine.submitter import Submitter
 from pydra.engine.helpers import hash_value
-=======
-"""
-Functions to test datalad interface
-"""
->>>>>>> 45b61b7f
 
 
 def test_datalad_interface(tmpdir):
@@ -21,13 +15,6 @@
     Testing datalad interface
     """
     import datalad.api as dl
-<<<<<<< HEAD
-=======
-    from pydra.tasks.datalad import DataladInterface
-    from pydra.engine.core import Workflow
-    from pydra.engine.submitter import Submitter
-    from pydra.engine.helpers import hash_value
->>>>>>> 45b61b7f
 
     # change PosixPath to str
     tmpdir = str(tmpdir)
@@ -50,7 +37,6 @@
     # adding datalad task
     wf.add(
         DataladInterface(
-<<<<<<< HEAD
             name="dl", in_file=wf.lzin.in_file, 
             dataset_path=wf.lzin.dataset_path, 
             dataset_url=wf.lzin.dataset_url)
@@ -58,14 +44,6 @@
 
     # setup output
     wf.set_output([("out_file", wf.dl.lzout.out_file)])
-=======
-            name="dl",
-            in_file=wf.lzin.in_file,
-            dataset_path=wf.lzin.dataset_path,
-            dataset_url=wf.lzin.dataset_url,
-        )
-    )
->>>>>>> 45b61b7f
 
     # running the workflow
     with Submitter(plugin="cf") as sub:
