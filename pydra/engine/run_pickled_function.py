import pickle
import pydra
import sys


def run_pickled():
<<<<<<< HEAD
    file_path = sys.argv[1]
    with open(file_path, 'rb') as file:
=======
    with open("/pydra/pydra/engine/my_function.pkl", "rb") as file:
>>>>>>> 942a68d9
        loaded_function = pickle.load(file)

    result = loaded_function(rerun=False)

    print(f"Result: {result}")


if __name__ == "__main__":
    run_pickled()<|MERGE_RESOLUTION|>--- conflicted
+++ resolved
@@ -4,12 +4,8 @@
 
 
 def run_pickled():
-<<<<<<< HEAD
     file_path = sys.argv[1]
     with open(file_path, 'rb') as file:
-=======
-    with open("/pydra/pydra/engine/my_function.pkl", "rb") as file:
->>>>>>> 942a68d9
         loaded_function = pickle.load(file)
 
     result = loaded_function(rerun=False)
