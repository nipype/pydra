import asyncio

from .workers import SerialWorker, ConcurrentFuturesWorker, SlurmWorker
from .core import is_workflow
from .helpers import ensure_list, get_open_loop

import logging

logger = logging.getLogger("pydra.submitter")


class Submitter:
    # TODO: runnable in init or run
    def __init__(self, plugin, **wargs):
        self.loop = get_open_loop()
        self._own_loop = not self.loop.is_running()
        self.plugin = plugin
        if self.plugin == "serial":
            self.worker = SerialWorker()
        elif self.plugin == "cf":
            self.worker = ConcurrentFuturesWorker(**wargs)
        elif self.plugin == "slurm":
            self.worker = SlurmWorker(**wargs)
        else:
            raise Exception("plugin {} not available".format(self.plugin))
        self.worker.loop = self.loop

    def __call__(self, runnable, cache_locations=None):
        if cache_locations is not None:
            runnable.cache_locations = cache_locations
<<<<<<< HEAD
        if self.worker._distributed:
            self.loop.run_until_complete(self.distribute(runnable, cache_locations))
=======
        # creating all connections and calculating the checksum of the graph before running
        if is_workflow(runnable):
            for nd in runnable.graph.nodes:
                runnable.create_connections(nd)
            runnable.inputs._graph_checksums = [
                nd.checksum for nd in runnable.graph_sorted
            ]
        # Start event loop and run workflow/task
        if is_workflow(runnable) and runnable.state is None:
            self.loop.run_until_complete(runnable._run(self))
>>>>>>> 63b1bf12
        else:
            if is_workflow(runnable) and runnable.state is None:
                self.loop.run_until_complete(runnable._run(self))
            else:
                self.loop.run_until_complete(self.submit(runnable, return_task=True))
        return runnable.result()

    def __enter__(self):
        return self

    def __exit__(self, type, value, traceback):
        self.close()

    async def _run_workflow(self, wf):
        """
        Expands and executes a stateless ``Workflow``.

        Parameters
        ----------
        wf : Workflow
            Workflow Task object

        Returns
        -------
        wf : Workflow
            The computed workflow
        """
        # creating a copy of the graph that will be modified
        # the copy contains new lists with original runnable objects
        graph_copy = wf.graph.copy()
        # keep track of local futures
        task_futures = set()
        while not wf.done_all_tasks:
            tasks = get_runnable_tasks(graph_copy)
            if not tasks and not task_futures:
                raise Exception("Nothing queued or todo - something went wrong")
            for task in tasks:
                # grab inputs if needed
                logger.debug(f"Retrieving inputs for {task}")
                # TODO: add state idx to retrieve values to reduce waiting
                task.inputs.retrieve_values(wf)
                # checksum has to be updated, so resetting
                task._checksum = None
                if is_workflow(task) and not task.state:
                    # ensure workflow is executed
                    await task._run(self)
                else:
                    for fut in await self.submit(task):
                        task_futures.add(fut)

            task_futures = await self.worker.fetch_finished(task_futures)
        return wf

    async def submit(self, runnable, return_task=False):
        """
        Coroutine entrypoint for task submission.

        Removes state from task and adds one or more
        asyncio ``Task``s to the running loop.

         Possible routes for the runnable
         1. ``Workflow`` w/ state: separate states into individual jobs and run() each
         2. ``Workflow`` w/o state: await graph expansion
         3. ``Task`` w/ state: separate states and submit to worker
         4. ``Task`` w/o state: submit to worker

        Parameters
        ----------
        runnable : Task
            Task instance (``Task``, ``Workflow``)
        return_task : bool (False)
            Option to return runnable instead of futures once all states have finished

        Returns
        -------
        futures : set
            Asyncio tasks
        runnable : ``Task``
            Signals the end of submission
        """
        # ensure worker is using same loop
        futures = set()
        if runnable.state:
            runnable.state.prepare_states(runnable.inputs)
            runnable.state.prepare_inputs()
            logger.debug(
                f"Expanding {runnable} into {len(runnable.state.states_val)} states"
            )
            for sidx in range(len(runnable.state.states_val)):
                job = runnable.to_job(sidx)
                job.results_dict[None] = (sidx, job.checksum)
                runnable.results_dict[sidx] = (None, job.checksum)
                logger.debug(
                    f'Submitting runnable {job}{str(sidx) if sidx is not None else ""}'
                )
                if is_workflow(runnable):
                    # job has no state anymore
                    futures.add(asyncio.create_task(job._run(self)))
                else:
                    # tasks are submitted to worker for execution
                    futures.add(self.worker.run_el(job))
        else:
            runnable.results_dict[None] = (None, runnable.checksum)
            if is_workflow(runnable):
                # this should only be reached through the job's `run()` method
                await self._run_workflow(runnable)
            else:
                # submit task to worker
                futures.add(self.worker.run_el(runnable))

        if return_task:
            # run coroutines concurrently and wait for execution
            if futures:
                # wait until all states complete or error
                await asyncio.gather(*futures)
        # otherwise pass along futures to be awaited independently
        else:
            return futures

    async def distribute(self, runnable, cache_locations=None):
        """Submitter for distributed systems"""
        task = ensure_list(self.worker.run_el(runnable))
        await self.worker.fetch_finished(task)

    def close(self):
        # do not close previously running loop
        if self._own_loop:
            self.loop.close()
        self.worker.close()


def get_runnable_tasks(graph):
    """Parse a graph and return all runnable tasks"""
    tasks = []
    to_remove = []
    for tsk in graph.sorted_nodes:
        # since the list is sorted (breadth-first) we can stop
        # when we find a task that depends on any task that is already in tasks
        if set(graph.predecessors[tsk.name]).intersection(set(tasks)):
            break
        if is_runnable(graph, tsk):
            tasks.append(tsk)
            to_remove.append(tsk)
    # removing tasks that are ready to run from the graph
    for nd in to_remove:
        graph.remove_nodes(nd)
    return tasks


def is_runnable(graph, obj):
    """Check if a task within a graph is runnable"""
    connections_to_remove = []
    for pred in graph.predecessors[obj.name]:
        is_done = pred.done
        if not is_done:
            return False
        else:
            connections_to_remove.append(pred)
    # removing nodes that are done from connections
    for nd in connections_to_remove:
        graph.remove_nodes_connections(nd)
    return True<|MERGE_RESOLUTION|>--- conflicted
+++ resolved
@@ -28,10 +28,8 @@
     def __call__(self, runnable, cache_locations=None):
         if cache_locations is not None:
             runnable.cache_locations = cache_locations
-<<<<<<< HEAD
         if self.worker._distributed:
             self.loop.run_until_complete(self.distribute(runnable, cache_locations))
-=======
         # creating all connections and calculating the checksum of the graph before running
         if is_workflow(runnable):
             for nd in runnable.graph.nodes:
@@ -42,7 +40,6 @@
         # Start event loop and run workflow/task
         if is_workflow(runnable) and runnable.state is None:
             self.loop.run_until_complete(runnable._run(self))
->>>>>>> 63b1bf12
         else:
             if is_workflow(runnable) and runnable.state is None:
                 self.loop.run_until_complete(runnable._run(self))
