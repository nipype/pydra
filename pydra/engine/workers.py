--- conflicted
+++ resolved
@@ -924,7 +924,6 @@
         logger.debug("Initialize PsijWorker")
         self.psij = psij
 
-<<<<<<< HEAD
         # Check if the provided subtype is valid
         valid_subtypes = ["local", "slurm", "flux"]
         if subtype not in valid_subtypes:
@@ -934,8 +933,6 @@
 
         self.subtype = subtype
 
-=======
->>>>>>> d674840f
     def run_el(self, interface, rerun=False, **kwargs):
         """Run a task."""
         return self.exec_psij(interface, rerun=rerun)
@@ -1065,18 +1062,14 @@
     plugin_name = f"psij-{subtype}"
 
 
+class PsijFluxWorker(PsijWorker):
+    """A worker to execute tasks using PSI/J using SLURM."""
+
+    subtype = "flux"
+    plugin_name = f"psij-{subtype}"    
+    
+
 WORKERS = {
-<<<<<<< HEAD
-    "serial": SerialWorker,
-    "cf": ConcurrentFuturesWorker,
-    "slurm": SlurmWorker,
-    "dask": DaskWorker,
-    "sge": SGEWorker,
-    **{
-        "psij-" + subtype: lambda subtype=subtype: PsijWorker(subtype=subtype)
-        for subtype in ["local", "slurm", "flux"]
-    },
-=======
     w.plugin_name: w
     for w in (
         SerialWorker,
@@ -1086,6 +1079,6 @@
         SGEWorker,
         PsijLocalWorker,
         PsijSlurmWorker,
+        PsijFluxWorker,
     )
->>>>>>> d674840f
 }