--- conflicted
+++ resolved
@@ -3,10 +3,6 @@
 import logging
 from nipype import Node as Nipype1Node
 logger = logging.getLogger('nipype.workflow')
-<<<<<<< HEAD
-from nipype import Node
-=======
->>>>>>> 4a81e619
 
 # dj: might create a new class or move to State
 
@@ -90,12 +86,7 @@
             right = stack.pop()
             left = stack.pop()
             if left == "OUT":
-<<<<<<< HEAD
-                if state_inputs[
-                        right].shape == current_shape:  #todo:should we allow for one-element array?
-=======
                 if state_inputs[right].shape == current_shape: #todo:should we allow for one-element array?
->>>>>>> 4a81e619
                     axis_for_input[right] = current_axis
                 else:
                     raise Exception(
@@ -117,13 +108,7 @@
                     axis_for_input[left] = current_axis
                     axis_for_input[right] = current_axis
                 else:
-<<<<<<< HEAD
-                    raise Exception(
-                        "arrays for scalar operations should have the same size"
-                    )
-=======
                     raise Exception("arrays for scalar operations should have the same size")
->>>>>>> 4a81e619
 
             stack.append("OUT")
 
@@ -162,15 +147,8 @@
                     for i in range(state_inputs[right].ndim)
                 ]
                 current_axis = axis_for_input[left] + axis_for_input[right]
-<<<<<<< HEAD
-                current_shape = tuple([
-                    i for i in state_inputs[left].shape +
-                    state_inputs[right].shape
-                ])
-=======
                 current_shape = tuple([i for i in
                                        state_inputs[left].shape + state_inputs[right].shape])
->>>>>>> 4a81e619
             stack.append("OUT")
 
         else:
