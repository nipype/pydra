--- conflicted
+++ resolved
@@ -172,10 +172,7 @@
         if not self.input_spec:  # `input_spec` saves information in inputs/outputs
             raise Exception("No input_spec in class: %s" % self.__class__.__name__)
         klass = make_klass(self.input_spec)
-<<<<<<< HEAD
-=======
-
->>>>>>> 312cce56
+
         self.inputs = klass(
             **{
                 # in attrs names that starts with "_" could be set when name provided w/o "_"
@@ -190,12 +187,6 @@
             if field.name not in ["_func", "_graph_checksums"]
         ]
 
-<<<<<<< HEAD
-        # load inputs
-        if self._input_sets is None:
-            self._input_sets = {}
-=======
->>>>>>> 312cce56
         if inputs:
             if isinstance(inputs, dict):
                 # selecting items that are in input_names (ignoring fields that are not in input_spec)
@@ -208,10 +199,6 @@
                 if self._input_sets is None or inputs not in self._input_sets:
                     raise ValueError(f"Unknown input set {inputs!r}")
                 inputs = self._input_sets[inputs]
-<<<<<<< HEAD
-            self.inputs = attr.evolve(self.inputs, **inputs)
-            self.inputs.check_metadata()
-=======
 
         self.inputs = attr.evolve(self.inputs, **inputs)
 
@@ -226,7 +213,6 @@
         self._done = False
         if self._input_sets is None:
             self._input_sets = {}
->>>>>>> 312cce56
 
         self.cache_dir = cache_dir
         self.cache_locations = cache_locations
@@ -251,8 +237,6 @@
             messenger_args=messenger_args,
             develop=develop,
         )
-<<<<<<< HEAD
-=======
         self.cache_dir = cache_dir
         self.cache_locations = cache_locations
         self.allow_cache_override = True
@@ -262,7 +246,6 @@
         self.task_rerun = rerun
 
         self.plugin = None
->>>>>>> 312cce56
         self.hooks = TaskHook()
 
     def __str__(self):
