"""Basic compute graph elements"""
import abc
import dataclasses as dc
import json
import logging
import os
from pathlib import Path
import typing as ty
from copy import deepcopy

import cloudpickle as cp
from filelock import SoftFileLock
import shutil
from tempfile import mkdtemp

from . import state
from . import auxiliary as aux
from .specs import File, BaseSpec, RuntimeSpec, Result, SpecInfo, LazyField
from .helpers import (
    make_klass,
    create_checksum,
    print_help,
    load_result,
    save,
    ensure_list,
    record_error,
    hash_function,
)
from .graph import DiGraph
from .audit import Audit
from ..utils.messenger import AuditFlag

logger = logging.getLogger("pydra")

develop = True


class TaskBase:
    _api_version: str = "0.0.1"  # Should generally not be touched by subclasses
    _version: str  # Version of tool being wrapped
    _task_version: ty.Optional[
        str
    ] = None  # Task writers encouraged to define and increment when implementation changes sufficiently
    _input_sets = None  # Dictionaries of predefined input settings

    audit_flags: AuditFlag = AuditFlag.NONE  # What to audit. See audit flags for details

    _can_resume = False  # Does the task allow resuming from previous state
    _redirect_x = False  # Whether an X session should be created/directed

    _runtime_requirements = RuntimeSpec()
    _runtime_hints = None

    _cache_dir = None  # Working directory in which to operate
    _references = None  # List of references for a task

    # dj: do we need it??
    input_spec = BaseSpec
    output_spec = BaseSpec

    # TODO: write state should be removed
    def __init__(
        self,
        name: str,
        inputs: ty.Union[ty.Text, File, ty.Dict, None] = None,
        audit_flags: AuditFlag = AuditFlag.NONE,
        messengers=None,
        messenger_args=None,
        cache_dir=None,
        cache_locations=None,
    ):
        """A base structure for nodes in the computational graph (i.e. both
        ``Node`` and ``Workflow``).

        Parameters
        ----------

        name : str
            Unique name of this node
        inputs : dictionary (input name, input value or list of values)
            States this node's input names
        """
        self.name = name
        if not self.input_spec:
            raise Exception("No input_spec in class: %s" % self.__class__.__name__)
        klass = make_klass(self.input_spec)
        self.inputs = klass(
            **{
                f.name: (None if f.default is dc.MISSING else f.default)
                for f in dc.fields(klass)
            }
        )
        self.input_names = [
            field.name
            for field in dc.fields(klass)
            if field.name not in ["_func", "_graph_checksums"]
        ]
        self.state = None
        self._output = {}
        self._result = {}
        # flag that says if node finished all jobs
        self._done = False
        if self._input_sets is None:
            self._input_sets = {}
        if inputs:
            if isinstance(inputs, dict):
                inputs = {k: v for k, v in inputs.items() if k in self.input_names}
            elif Path(inputs).is_file():
                inputs = json.loads(Path(inputs).read_text())
            elif isinstance(inputs, str):
                if self._input_sets is None or inputs not in self._input_sets:
                    raise ValueError("Unknown input set {!r}".format(inputs))
                inputs = self._input_sets[inputs]
            self.inputs = dc.replace(self.inputs, **inputs)
            self.state_inputs = inputs
        self.audit = Audit(
            audit_flags=audit_flags,
            messengers=messengers,
            messenger_args=messenger_args,
            develop=develop,
        )
        self.cache_dir = cache_dir
        self.cache_locations = cache_locations
        self.allow_cache_override = True
        self._checksum = None

        # dictionary of results from tasks
        self.results_dict = {}
        self.plugin = None

    def __repr__(self):
        return self.name

    def __getstate__(self):
        state = self.__dict__.copy()
        state["input_spec"] = cp.dumps(state["input_spec"])
        state["output_spec"] = cp.dumps(state["output_spec"])
        state["inputs"] = dc.asdict(state["inputs"])
        return state

    def __setstate__(self, state):
        state["input_spec"] = cp.loads(state["input_spec"])
        state["output_spec"] = cp.loads(state["output_spec"])
        state["inputs"] = make_klass(state["input_spec"])(**state["inputs"])
        self.__dict__.update(state)

    def __getattr__(self, name):
        if name == "lzout":  # lazy output
            return LazyField(self, "output")
        return self.__getattribute__(name)

    def help(self, returnhelp=False):
        """ Prints class help
        """
        help_obj = print_help(self)
        if returnhelp:
            return help_obj

    @property
    def version(self):
        return self._version

    @property
    def checksum(self):
        """calculating checksum
        """
        input_hash = self.inputs.hash
        if self.state is None:
            self._checksum = create_checksum(self.__class__.__name__, input_hash)
        else:
            # including splitter in the hash
            splitter_hash = hash_function(self.state.splitter)
            self._checksum = create_checksum(
                self.__class__.__name__, hash_function([input_hash, splitter_hash])
            )
        return self._checksum

    def set_state(self, splitter, combiner=None):
        if splitter is not None:
            self.state = state.State(
                name=self.name, splitter=splitter, combiner=combiner
            )
        else:
            self.state = None
        return self.state

    @property
    def output_names(self):
        return [f.name for f in dc.fields(make_klass(self.output_spec))]

    @property
    def can_resume(self):
        """Task can reuse partial results after interruption
        """
        return self._can_resume

    @abc.abstractmethod
    def _run_task(self):
        pass

    @property
    def cache_dir(self):
        return self._cache_dir

    @cache_dir.setter
    def cache_dir(self, location):
        if location is not None:
            self._cache_dir = Path(location).resolve()
            self._cache_dir.mkdir(parents=False, exist_ok=True)
        else:
            self._cache_dir = mkdtemp()
            self._cache_dir = Path(self._cache_dir)

    @property
    def cache_locations(self):
        return self._cache_locations + ensure_list(self._cache_dir)

    @cache_locations.setter
    def cache_locations(self, locations):
        if locations is not None:
            self._cache_locations = [Path(loc) for loc in ensure_list(locations)]
        else:
            self._cache_locations = []

    @property
    def output_dir(self):
        if self.state:
            if self.results_dict:
                return [
                    self._cache_dir / res[1] for (_, res) in self.results_dict.items()
                ]
            else:
                raise Exception(
                    f"output_dir not available, will be ready after running {self.name}"
                )
        else:
            return self._cache_dir / self.checksum

    def __call__(self, submitter=None, plugin=None, **kwargs):
        from .submitter import Submitter

        if submitter and plugin:
<<<<<<< HEAD
            raise Exception("you can specify submitter OR plugin, not both")
        elif submitter:
            submitter(self)
        elif plugin:
            with Submitter(plugin=plugin) as sub:
                sub(self)
        elif self.state:
            with Submitter() as sub:
                sub(self)
=======
            raise Exception("Specify submitter OR plugin, not both")

        plugin = plugin or self.plugin
        if plugin:
            from .submitter import Submitter

            submitter = Submitter(plugin=plugin)
        if submitter:
            with submitter as sub:
                res = sub(self)
>>>>>>> d1fd9e8e
        else:
            if is_workflow(self):
                raise NotImplementedError(
                    "TODO: linear workflow execution - assign submitter or plugin for now"
                )
            res = self._run(**kwargs)
        return res

    def _run(self, **kwargs):
        self.inputs = dc.replace(self.inputs, **kwargs)
        checksum = self.checksum
        lockfile = self.cache_dir / (checksum + ".lock")
        """
        Concurrent execution scenarios

        1. prior cache exists -> return result
        2. other process running -> wait
           a. finishes (with or without exception) -> return result
           b. gets killed -> restart
        3. no cache or other process -> start
        4. two or more concurrent new processes get to start
        """
        # TODO add signal handler for processes killed after lock acquisition
        with SoftFileLock(lockfile):
            # Let only one equivalent process run
            # Eagerly retrieve cached
            result = self.result()
            if result is not None:
                return result
            odir = self.output_dir
            if not self.can_resume and odir.exists():
                shutil.rmtree(odir)
            cwd = os.getcwd()
            odir.mkdir(parents=False, exist_ok=True if self.can_resume else False)
            self.audit.start_audit(odir)
            result = Result(output=None, runtime=None, errored=False)
            try:
                self.audit.monitor()
                self._run_task()
                result.output = self._collect_outputs()
            except Exception as e:
                record_error(self.output_dir, e)
                result.errored = True
                raise
            finally:
                self.audit.finalize_audit(result)
                save(odir, result=result, task=self)
                os.chdir(cwd)
            return result

    # TODO: Decide if the following two functions should be separated
    @abc.abstractmethod
    def _list_outputs(self):
        pass

    def _collect_outputs(self):
        run_output = ensure_list(self._list_outputs())
        output_klass = make_klass(self.output_spec)
        output = output_klass(**{f.name: None for f in dc.fields(output_klass)})
        return dc.replace(output, **dict(zip(self.output_names, run_output)))

    def split(self, splitter, **kwargs):
        if kwargs:
            self.inputs = dc.replace(self.inputs, **kwargs)
            # dj:??, check if I need it
            self.state_inputs = kwargs
        splitter = aux.change_splitter(splitter, self.name)
        if self.state:
            raise Exception("splitter has been already set")
        else:
            self.set_state(splitter)
        return self

    def combine(self, combiner):
        if not self.state:
            self.split(splitter=None)
            # a task can have a combiner without a splitter
            # if is connected to one with a splitter;
            # self.fut_combiner will be used later as a combiner
            self.fut_combiner = combiner
            return self
        elif self.state.combiner:
            raise Exception("combiner has been already set")
        else:  # self.state and not self.state.combiner
            self.combiner = combiner
            self.set_state(splitter=self.state.splitter, combiner=self.combiner)
            return self

    def get_input_el(self, ind):
        """collecting all inputs required to run the node (for specific state element)"""
        if ind is not None:
            # TODO: doesnt work properly for more cmplicated wf
            state_dict = self.state.states_val[ind]
            input_ind = self.state.inputs_ind[ind]
            inputs_dict = {}
            for inp in set(self.input_names):
                if f"{self.name}.{inp}" in input_ind:
                    inputs_dict[inp] = getattr(self.inputs, inp)[
                        input_ind[f"{self.name}.{inp}"]
                    ]
                else:
                    inputs_dict[inp] = getattr(self.inputs, inp)
            return state_dict, inputs_dict
        else:
            inputs_dict = {inp: getattr(self.inputs, inp) for inp in self.input_names}
            return None, inputs_dict

    def to_job(self, ind):
        """ running interface one element generated from node_state."""
        # logger.debug("Run interface el, name={}, ind={}".format(self.name, ind))
        el = deepcopy(self)
        el.state = None
        # dj might be needed
        # el._checksum = None
        _, inputs_dict = self.get_input_el(ind)
        el.inputs = dc.replace(el.inputs, **inputs_dict)
        return el

    # checking if all outputs are saved
    @property
    def done(self):
        if self.state:
            # TODO: only check for needed state result
            if self.result() and all(self.result()):
                return True
        else:
            if self.result():
                return True
        return False

    def _combined_output(self):
        combined_results = []
        for (gr, ind_l) in self.state.final_groups_mapping.items():
            combined_results.append([])
            for ind in ind_l:
                result = load_result(self.results_dict[ind][1], self.cache_locations)
                if result is None:
                    return None
                combined_results[gr].append(result)
        return combined_results

    def result(self, state_index=None):
        """
        :param state_index:
        :return:
        """
        # TODO: check if result is available in load_result and
        # return a future if not
        if self.state:
            if state_index is None:
                # if state_index=None, collecting all results
                if self.state.combiner:
                    return self._combined_output()
                else:
                    results = []
                    for (ii, val) in enumerate(self.state.states_val):
                        result = load_result(
                            self.results_dict[ii][1], self.cache_locations
                        )
                        if result is None:
                            return None
                        results.append(result)
                    return results
            else:  # state_index is not None
                if self.state.combiner:
                    return self._combined_output()[state_index]
                result = load_result(
                    self.results_dict[state_index][1], self.cache_locations
                )
                return result
        else:
            if state_index is not None:
                raise ValueError("Task does not have a state")
            if self.results_dict:
                checksum = self.results_dict[None][1]
            else:
                checksum = self.checksum
            result = load_result(checksum, self.cache_locations)
            return result


class Workflow(TaskBase):
    def __init__(
        self,
        name,
        input_spec: ty.Union[ty.List[ty.Text], BaseSpec, None] = None,
        output_spec: ty.Optional[BaseSpec] = None,
        audit_flags: AuditFlag = AuditFlag.NONE,
        messengers=None,
        messenger_args=None,
        cache_dir=None,
        cache_locations=None,
        **kwargs,
    ):
        if input_spec:
            if isinstance(input_spec, BaseSpec):
                self.input_spec = input_spec
            else:
                self.input_spec = SpecInfo(
                    name="Inputs",
                    fields=[(name, ty.Any) for name in input_spec]
                    + [("_graph_checksums", ty.Any)],
                    bases=(BaseSpec,),
                )
        if output_spec is None:
            output_spec = SpecInfo(
                name="Output", fields=[("out", ty.Any)], bases=(BaseSpec,)
            )
        self.output_spec = output_spec

        super(Workflow, self).__init__(
            name=name,
            inputs=kwargs,
            cache_dir=cache_dir,
            cache_locations=cache_locations,
            audit_flags=audit_flags,
            messengers=messengers,
            messenger_args=messenger_args,
        )

        self.graph = DiGraph()
        self.name2obj = {}
        self._submitted = False

        # store output connections
        self._connections = None

    def __getattr__(self, name):
        if name == "lzin":
            return LazyField(self, "input")
        if name == "lzout":
            return super().__getattr__(name)
        if name in self.name2obj:
            return self.name2obj[name]
        return self.__getattribute__(name)

    @property
    def done_all_tasks(self):
        """ checking if all tasks from the graph are done;
            (it doesn't mean that results of the wf are available,
            this can be checked with self.done)
        """
        for task in self.graph.nodes:
            if not task.done:
                return False
        return True

    @property
    def nodes(self):
        return self.name2obj.values()

    @property
    def graph_sorted(self):
        return self.graph.sorted_nodes

    def add(self, task):
        """adding a task to the workflow"""
        if not is_task(task):
            raise ValueError("Unknown workflow element: {!r}".format(task))
        self.graph.add_nodes(task)
        self.name2obj[task.name] = task
        self._last_added = task
        logger.debug(f"Added {task}")
        return self

    def create_connections(self, task):
        """creating connections between tasks"""
        other_states = {}
        for field in dc.fields(task.inputs):
            val = getattr(task.inputs, field.name)
            if isinstance(val, LazyField):
                # adding an edge to the graph if task id expecting output from a different task
                if val.name != self.name:
                    # checking if the connection is already in the graph
                    if (getattr(self, val.name), task) in self.graph.edges:
                        continue
                    self.graph.add_edges((getattr(self, val.name), task))
                    logger.debug("Connecting %s to %s", val.name, task.name)

                    if getattr(self, val.name).state:
                        # adding a state from the previous task to other_states
                        other_states[val.name] = (
                            getattr(self, val.name).state,
                            field.name,
                        )
        # if task has connections state has to be recalculated
        if other_states:
            if hasattr(task, "fut_combiner"):
                task.state = state.State(
                    task.name, other_states=other_states, combiner=task.fut_combiner
                )
            else:
                task.state = state.State(task.name, other_states=other_states)

    async def _run(self, submitter=None, **kwargs):
        self.inputs = dc.replace(self.inputs, **kwargs)
        checksum = self.checksum
        lockfile = self.cache_dir / (checksum + ".lock")
        # Eagerly retrieve cached
        result = self.result()
        if result is not None:
            return result
        # creating connections that were defined after adding tasks to the wf
        for task in self.graph.nodes:
            self.create_connections(task)
        """
        Concurrent execution scenarios

        1. prior cache exists -> return result
        2. other process running -> wait
           a. finishes (with or without exception) -> return result
           b. gets killed -> restart
        3. no cache or other process -> start
        4. two or more concurrent new processes get to start
        """
        # TODO add signal handler for processes killed after lock acquisition
        with SoftFileLock(lockfile):
            # # Let only one equivalent process run
            odir = self.output_dir
            if not self.can_resume and odir.exists():
                shutil.rmtree(odir)
            cwd = os.getcwd()
            odir.mkdir(parents=False, exist_ok=True if self.can_resume else False)
            self.audit.start_audit(odir=odir)
            result = Result(output=None, runtime=None, errored=False)
            try:
                self.audit.monitor()
                await self._run_task(submitter)
                result.output = self._collect_outputs()
            except Exception as e:
                record_error(self.output_dir, e)
                result.errored = True
                raise
            finally:
                self.audit.finalize_audit(result=result)
                save(odir, result=result, task=self)
                os.chdir(cwd)
            return result

    async def _run_task(self, submitter):
        if not submitter:
            raise Exception("Submitter should already be set.")
        # at this point Workflow is stateless so this should be fine
        if submitter.worker._distributed:
            self._submitted = True
        await submitter.submit(self)

    def set_output(self, connections):
        self._connections = connections
        fields = [(name, ty.Any) for name, _ in connections]
        self.output_spec = SpecInfo(name="Output", fields=fields, bases=(BaseSpec,))
        logger.info("Added %s to %s", self.output_spec, self)

    def _list_outputs(self):
        output = []
        for name, val in self._connections:
            if not isinstance(val, LazyField):
                raise ValueError("all connections must be lazy")
            output.append(val.get_value(self))
        return output


def is_task(obj):
    return hasattr(obj, "_run_task")


def is_workflow(obj):
    return isinstance(obj, Workflow)<|MERGE_RESOLUTION|>--- conflicted
+++ resolved
@@ -240,17 +240,6 @@
         from .submitter import Submitter
 
         if submitter and plugin:
-<<<<<<< HEAD
-            raise Exception("you can specify submitter OR plugin, not both")
-        elif submitter:
-            submitter(self)
-        elif plugin:
-            with Submitter(plugin=plugin) as sub:
-                sub(self)
-        elif self.state:
-            with Submitter() as sub:
-                sub(self)
-=======
             raise Exception("Specify submitter OR plugin, not both")
 
         plugin = plugin or self.plugin
@@ -261,7 +250,6 @@
         if submitter:
             with submitter as sub:
                 res = sub(self)
->>>>>>> d1fd9e8e
         else:
             if is_workflow(self):
                 raise NotImplementedError(
