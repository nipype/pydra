from nipype.utils.filemanip import save_json, makedirs, to_str
from nipype.interfaces import fsl

from ..node import Node, Workflow
from ..auxiliary import FunctionInterface, CurrentInterface
from ..submitter import Submitter

import sys, time, os
import numpy as np
import pytest, pdb

python35_only = pytest.mark.skipif(
    sys.version_info < (3, 5), reason="requires Python>3.4")


@pytest.fixture(scope="module")
def change_dir(request):
    orig_dir = os.getcwd()
    test_dir = os.path.join(orig_dir, "test_outputs")
    makedirs(test_dir, exist_ok=True)
    os.chdir(test_dir)

    def move2orig():
        os.chdir(orig_dir)

    request.addfinalizer(move2orig)


Plugins = ["serial"]
Plugins = ["serial", "mp", "cf", "dask"]


def fun_addtwo(a):
    time.sleep(1)
    if a == 3:
        time.sleep(2)
    return a + 2


def fun_addvar(a, b):
    return a + b


def test_node_1():
    """Node with mandatory arguments only"""
    interf_addtwo = FunctionInterface(fun_addtwo, ["out"])
    nn = Node(name="NA", interface=interf_addtwo)
    assert nn.mapper is None
    assert nn.inputs == {}
    assert nn.state._mapper is None


def test_node_2():
    """Node with interface and inputs"""
    interf_addtwo = FunctionInterface(fun_addtwo, ["out"])
    nn = Node(name="NA", interface=interf_addtwo, inputs={"a": 3})
    assert nn.mapper is None
    # adding NA to the name of the variable
    assert nn.inputs == {"NA.a": 3}
    assert nn.state._mapper is None


def test_node_3():
    """Node with interface, inputs and mapper"""
    interf_addtwo = FunctionInterface(fun_addtwo, ["out"])
<<<<<<< HEAD
    nn = NewNode(
        name="NA", interface=interf_addtwo, inputs={"a": [3, 5]}, mapper="a")
=======
    nn = Node(name="NA", interface=interf_addtwo, inputs={"a": [3, 5]}, mapper="a")
>>>>>>> 4a81e619
    assert nn.mapper == "NA.a"
    assert (nn.inputs["NA.a"] == np.array([3, 5])).all()

    assert nn.state._mapper == "NA.a"

    nn.prepare_state_input()
    assert nn.state.state_values([0]) == {"NA.a": 3}
    assert nn.state.state_values([1]) == {"NA.a": 5}


def test_node_4():
    """Node with interface and inputs. mapper set using map method"""
    interf_addtwo = FunctionInterface(fun_addtwo, ["out"])
    nn = Node(name="NA", interface=interf_addtwo, inputs={"a": [3, 5]})
    nn.map(mapper="a")
    assert nn.mapper == "NA.a"
    assert (nn.inputs["NA.a"] == np.array([3, 5])).all()

    nn.prepare_state_input()
    assert nn.state._mapper == "NA.a"
    assert nn.state.state_values([0]) == {"NA.a": 3}
    assert nn.state.state_values([1]) == {"NA.a": 5}


def test_node_4a():
    """Node with interface, mapper and inputs set with the map method"""
    interf_addtwo = FunctionInterface(fun_addtwo, ["out"])
    nn = Node(name="NA", interface=interf_addtwo)
    nn.map(mapper="a", inputs={"a": [3, 5]})
    assert nn.mapper == "NA.a"
    assert (nn.inputs["NA.a"] == np.array([3, 5])).all()

    assert nn.state._mapper == "NA.a"
    nn.prepare_state_input()
    assert nn.state.state_values([0]) == {"NA.a": 3}
    assert nn.state.state_values([1]) == {"NA.a": 5}


@pytest.mark.parametrize("plugin", Plugins)
@python35_only
def test_node_5(plugin, change_dir):
    """Node with interface and inputs, no mapper, running interface"""
    interf_addtwo = FunctionInterface(fun_addtwo, ["out"])
<<<<<<< HEAD
    nn = NewNode(
        name="NA",
        inputs={"a": 3},
        interface=interf_addtwo,
        workingdir="test_nd5_{}".format(plugin))
=======
    nn = Node(name="NA", inputs={"a": 3}, interface=interf_addtwo,
                 workingdir="test_nd5_{}".format(plugin))
>>>>>>> 4a81e619

    assert (nn.inputs["NA.a"] == np.array([3])).all()

    sub = Submitter(plugin=plugin, runnable=nn)
    sub.run()
    sub.close()

    # checking the results
    expected = [({"NA.a": 3}, 5)]
    # to be sure that there is the same order (not sure if node itself should keep the order)
    key_sort = list(expected[0][0].keys())
    expected.sort(key=lambda t: [t[0][key] for key in key_sort])
    nn.result["out"].sort(key=lambda t: [t[0][key] for key in key_sort])

    for i, res in enumerate(expected):
        assert nn.result["out"][i][0] == res[0]
        assert nn.result["out"][i][1] == res[1]


@pytest.mark.parametrize("plugin", Plugins)
@python35_only
def test_node_6(plugin, change_dir):
    """Node with interface, inputs and the simplest mapper, running interface"""
    interf_addtwo = FunctionInterface(fun_addtwo, ["out"])
<<<<<<< HEAD
    nn = NewNode(
        name="NA",
        interface=interf_addtwo,
        workingdir="test_nd6_{}".format(plugin))
=======
    nn = Node(name="NA", interface=interf_addtwo, workingdir="test_nd6_{}".format(plugin))
>>>>>>> 4a81e619
    nn.map(mapper="a", inputs={"a": [3, 5]})

    assert nn.mapper == "NA.a"
    assert (nn.inputs["NA.a"] == np.array([3, 5])).all()

    sub = Submitter(plugin=plugin, runnable=nn)
    sub.run()
    sub.close()

    # checking the results
    expected = [({"NA.a": 3}, 5), ({"NA.a": 5}, 7)]
    # to be sure that there is the same order (not sure if node itself should keep the order)
    key_sort = list(expected[0][0].keys())
    expected.sort(key=lambda t: [t[0][key] for key in key_sort])
    nn.result["out"].sort(key=lambda t: [t[0][key] for key in key_sort])

    for i, res in enumerate(expected):
        assert nn.result["out"][i][0] == res[0]
        assert nn.result["out"][i][1] == res[1]


@pytest.mark.parametrize("plugin", Plugins)
@python35_only
def test_node_7(plugin, change_dir):
    """Node with interface, inputs and scalar mapper, running interface"""
    interf_addvar = FunctionInterface(fun_addvar, ["out"])
<<<<<<< HEAD
    nn = NewNode(
        name="NA",
        interface=interf_addvar,
        workingdir="test_nd7_{}".format(plugin))
=======
    nn = Node(name="NA", interface=interf_addvar, workingdir="test_nd7_{}".format(plugin))
>>>>>>> 4a81e619
    # scalar mapper
    nn.map(mapper=("a", "b"), inputs={"a": [3, 5], "b": [2, 1]})

    assert nn.mapper == ("NA.a", "NA.b")
    assert (nn.inputs["NA.a"] == np.array([3, 5])).all()
    assert (nn.inputs["NA.b"] == np.array([2, 1])).all()

    sub = Submitter(plugin=plugin, runnable=nn)
    sub.run()
    sub.close()

    # checking the results
    expected = [({"NA.a": 3, "NA.b": 2}, 5), ({"NA.a": 5, "NA.b": 1}, 6)]
    # to be sure that there is the same order (not sure if node itself should keep the order)
    key_sort = list(expected[0][0].keys())
    expected.sort(key=lambda t: [t[0][key] for key in key_sort])
    nn.result["out"].sort(key=lambda t: [t[0][key] for key in key_sort])

    for i, res in enumerate(expected):
        assert nn.result["out"][i][0] == res[0]
        assert nn.result["out"][i][1] == res[1]


@pytest.mark.parametrize("plugin", Plugins)
@python35_only
def test_node_8(plugin, change_dir):
    """Node with interface, inputs and vector mapper, running interface"""
    interf_addvar = FunctionInterface(fun_addvar, ["out"])
<<<<<<< HEAD
    nn = NewNode(
        name="NA",
        interface=interf_addvar,
        workingdir="test_nd8_{}".format(plugin))
=======
    nn = Node(name="NA", interface=interf_addvar, workingdir="test_nd8_{}".format(plugin))
>>>>>>> 4a81e619
    # [] for outer product
    nn.map(mapper=["a", "b"], inputs={"a": [3, 5], "b": [2, 1]})

    assert nn.mapper == ["NA.a", "NA.b"]
    assert (nn.inputs["NA.a"] == np.array([3, 5])).all()
    assert (nn.inputs["NA.b"] == np.array([2, 1])).all()

    sub = Submitter(plugin=plugin, runnable=nn)
    sub.run()
    sub.close()

    # checking teh results
    expected = [({
        "NA.a": 3,
        "NA.b": 1
    }, 4), ({
        "NA.a": 3,
        "NA.b": 2
    }, 5), ({
        "NA.a": 5,
        "NA.b": 1
    }, 6), ({
        "NA.a": 5,
        "NA.b": 2
    }, 7)]
    # to be sure that there is the same order (not sure if node itself should keep the order)
    key_sort = list(expected[0][0].keys())
    expected.sort(key=lambda t: [t[0][key] for key in key_sort])
    nn.result["out"].sort(key=lambda t: [t[0][key] for key in key_sort])
    for i, res in enumerate(expected):
        assert nn.result["out"][i][0] == res[0]
        assert nn.result["out"][i][1] == res[1]


# tests for workflows


@python35_only
def test_workflow_0(plugin="serial"):
    """workflow (without run) with one node with a mapper"""
    wf = Workflow(name="wf0", workingdir="test_wf0_{}".format(plugin))
    interf_addtwo = FunctionInterface(fun_addtwo, ["out"])
    # defining a node with mapper and inputs first
    na = Node(name="NA", interface=interf_addtwo, workingdir="na")
    na.map(mapper="a", inputs={"a": [3, 5]})
    # one of the way of adding nodes to the workflow
    wf.add_nodes([na])
    assert wf.nodes[0].mapper == "NA.a"
    assert (wf.nodes[0].inputs['NA.a'] == np.array([3, 5])).all()
    assert len(wf.graph.nodes) == 1


@pytest.mark.parametrize("plugin", Plugins)
@python35_only
def test_workflow_1(plugin, change_dir):
    """workflow with one node with a mapper"""
    wf = Workflow(name="wf1", workingdir="test_wf1_{}".format(plugin))
    interf_addtwo = FunctionInterface(fun_addtwo, ["out"])
    na = Node(name="NA", interface=interf_addtwo, workingdir="na")
    na.map(mapper="a", inputs={"a": [3, 5]})
    wf.add_nodes([na])

    sub = Submitter(runnable=wf, plugin=plugin)
    sub.run()
    sub.close()

    expected = [({"NA.a": 3}, 5), ({"NA.a": 5}, 7)]
    key_sort = list(expected[0][0].keys())
    expected.sort(key=lambda t: [t[0][key] for key in key_sort])
    wf.nodes[0].result["out"].sort(
        key=lambda t: [t[0][key] for key in key_sort])
    for i, res in enumerate(expected):
        assert wf.nodes[0].result["out"][i][0] == res[0]
        assert wf.nodes[0].result["out"][i][1] == res[1]


@pytest.mark.parametrize("plugin", Plugins)
@python35_only
def test_workflow_2(plugin, change_dir):
    """workflow with two nodes, second node without mapper"""
    wf = Workflow(name="wf2", workingdir="test_wf2_{}".format(plugin))
    interf_addtwo = FunctionInterface(fun_addtwo, ["out"])
    na = Node(name="NA", interface=interf_addtwo, workingdir="na")
    na.map(mapper="a", inputs={"a": [3, 5]})

    # the second node does not have explicit mapper (but keeps the mapper from the NA node)
    interf_addvar = FunctionInterface(fun_addvar, ["out"])
<<<<<<< HEAD
    nb = NewNode(
        name="NB", interface=interf_addvar, inputs={"b": 10}, workingdir="nb")
=======
    nb = Node(name="NB", interface=interf_addvar, inputs={"b": 10}, workingdir="nb")
>>>>>>> 4a81e619

    # adding 2 nodes and create a connection (as it is now)
    wf.add_nodes([na, nb])
    wf.connect("NA", "out", "NB", "a")
    assert wf.nodes[0].mapper == "NA.a"

    sub = Submitter(runnable=wf, plugin=plugin)
    sub.run()
    sub.close()

    expected_A = [({"NA.a": 3}, 5), ({"NA.a": 5}, 7)]
    key_sort = list(expected_A[0][0].keys())
    expected_A.sort(key=lambda t: [t[0][key] for key in key_sort])
    wf.nodes[0].result["out"].sort(
        key=lambda t: [t[0][key] for key in key_sort])
    for i, res in enumerate(expected_A):
        assert wf.nodes[0].result["out"][i][0] == res[0]
        assert wf.nodes[0].result["out"][i][1] == res[1]

    # results from NB keeps the "state input" from the first node
    # two elements as in NA
    expected_B = [({"NA.a": 3, "NB.b": 10}, 15), ({"NA.a": 5, "NB.b": 10}, 17)]
    key_sort = list(expected_B[0][0].keys())
    expected_B.sort(key=lambda t: [t[0][key] for key in key_sort])
    wf.nodes[1].result["out"].sort(
        key=lambda t: [t[0][key] for key in key_sort])
    for i, res in enumerate(expected_B):
        assert wf.nodes[1].result["out"][i][0] == res[0]
        assert wf.nodes[1].result["out"][i][1] == res[1]


@pytest.mark.parametrize("plugin", Plugins)
@python35_only
def test_workflow_2a(plugin, change_dir):
    """workflow with two nodes, second node with a scalar mapper"""
    wf = Workflow(name="wf2", workingdir="test_wf2a_{}".format(plugin))
    interf_addtwo = FunctionInterface(fun_addtwo, ["out"])
    na = Node(name="NA", interface=interf_addtwo, workingdir="na")
    na.map(mapper="a", inputs={"a": [3, 5]})

    interf_addvar = FunctionInterface(fun_addvar, ["out"])
    nb = Node(name="NB", interface=interf_addvar, workingdir="nb")
    # explicit scalar mapper between "a" from NA and b
    nb.map(mapper=("NA.a", "b"), inputs={"b": [2, 1]})

    wf.add_nodes([na, nb])
    wf.connect("NA", "out", "NB", "a")

    assert wf.nodes[0].mapper == "NA.a"
    assert wf.nodes[1].mapper == ("NA.a", "NB.b")

    sub = Submitter(runnable=wf, plugin=plugin)
    sub.run()
    sub.close()

    expected_A = [({"NA.a": 3}, 5), ({"NA.a": 5}, 7)]
    key_sort = list(expected_A[0][0].keys())
    expected_A.sort(key=lambda t: [t[0][key] for key in key_sort])
    wf.nodes[0].result["out"].sort(
        key=lambda t: [t[0][key] for key in key_sort])
    for i, res in enumerate(expected_A):
        assert wf.nodes[0].result["out"][i][0] == res[0]
        assert wf.nodes[0].result["out"][i][1] == res[1]

    # two elements (scalar mapper)
    expected_B = [({"NA.a": 3, "NB.b": 2}, 7), ({"NA.a": 5, "NB.b": 1}, 8)]
    key_sort = list(expected_B[0][0].keys())
    expected_B.sort(key=lambda t: [t[0][key] for key in key_sort])
    wf.nodes[1].result["out"].sort(
        key=lambda t: [t[0][key] for key in key_sort])
    for i, res in enumerate(expected_B):
        assert wf.nodes[1].result["out"][i][0] == res[0]
        assert wf.nodes[1].result["out"][i][1] == res[1]


@pytest.mark.parametrize("plugin", Plugins)
@python35_only
def test_workflow_2b(plugin):
    """workflow with two nodes, second node with a vector mapper"""
    wf = Workflow(name="wf2", workingdir="test_wf2b_{}".format(plugin))
    interf_addtwo = FunctionInterface(fun_addtwo, ["out"])
    na = Node(name="NA", interface=interf_addtwo, workingdir="na")
    na.map(mapper="a", inputs={"a": [3, 5]})

    interf_addvar = FunctionInterface(fun_addvar, ["out"])
    nb = Node(name="NB", interface=interf_addvar, workingdir="nb")
    # outer mapper
    nb.map(mapper=["NA.a", "b"], inputs={"b": [2, 1]})

    wf.add_nodes([na, nb])
    wf.connect("NA", "out", "NB", "a")

    assert wf.nodes[0].mapper == "NA.a"
    assert wf.nodes[1].mapper == ["NA.a", "NB.b"]

    sub = Submitter(runnable=wf, plugin=plugin)
    sub.run()
    sub.close()

    expected_A = [({"NA.a": 3}, 5), ({"NA.a": 5}, 7)]
    key_sort = list(expected_A[0][0].keys())
    expected_A.sort(key=lambda t: [t[0][key] for key in key_sort])
    wf.nodes[0].result["out"].sort(
        key=lambda t: [t[0][key] for key in key_sort])
    for i, res in enumerate(expected_A):
        assert wf.nodes[0].result["out"][i][0] == res[0]
        assert wf.nodes[0].result["out"][i][1] == res[1]

    # four elements (outer product)
    expected_B = [({
        "NA.a": 3,
        "NB.b": 1
    }, 6), ({
        "NA.a": 3,
        "NB.b": 2
    }, 7), ({
        "NA.a": 5,
        "NB.b": 1
    }, 8), ({
        "NA.a": 5,
        "NB.b": 2
    }, 9)]
    key_sort = list(expected_B[0][0].keys())
    expected_B.sort(key=lambda t: [t[0][key] for key in key_sort])
    wf.nodes[1].result["out"].sort(
        key=lambda t: [t[0][key] for key in key_sort])
    for i, res in enumerate(expected_B):
        assert wf.nodes[1].result["out"][i][0] == res[0]
        assert wf.nodes[1].result["out"][i][1] == res[1]


# using add method to add nodes


@pytest.mark.parametrize("plugin", Plugins)
@python35_only
def test_workflow_3(plugin, change_dir):
    """using add(node) method"""
    wf = Workflow(name="wf3", workingdir="test_wf3_{}".format(plugin))
    interf_addtwo = FunctionInterface(fun_addtwo, ["out"])
    na = Node(name="NA", interface=interf_addtwo, workingdir="na")
    na.map(mapper="a", inputs={"a": [3, 5]})
    # using add method (as in the Satra's example) with a node
    wf.add(na)

    assert wf.nodes[0].mapper == "NA.a"

    sub = Submitter(runnable=wf, plugin=plugin)
    sub.run()
    sub.close()

    expected = [({"NA.a": 3}, 5), ({"NA.a": 5}, 7)]
    key_sort = list(expected[0][0].keys())
    expected.sort(key=lambda t: [t[0][key] for key in key_sort])
    wf.nodes[0].result["out"].sort(
        key=lambda t: [t[0][key] for key in key_sort])
    for i, res in enumerate(expected):
        assert wf.nodes[0].result["out"][i][0] == res[0]
        assert wf.nodes[0].result["out"][i][1] == res[1]


@pytest.mark.parametrize("plugin", Plugins)
@python35_only
def test_workflow_3a(plugin, change_dir):
    """using add(interface) method"""
    wf = Workflow(name="wf3a", workingdir="test_wf3a_{}".format(plugin))
    interf_addtwo = FunctionInterface(fun_addtwo, ["out"])

    # using the add method with an interface
    wf.add(
        interf_addtwo,
        workingdir="na",
        mapper="a",
        inputs={"a": [3, 5]},
        name="NA")

    assert wf.nodes[0].mapper == "NA.a"

    sub = Submitter(runnable=wf, plugin=plugin)
    sub.run()
    sub.close()

    expected = [({"NA.a": 3}, 5), ({"NA.a": 5}, 7)]
    key_sort = list(expected[0][0].keys())
    expected.sort(key=lambda t: [t[0][key] for key in key_sort])
    wf.nodes[0].result["out"].sort(
        key=lambda t: [t[0][key] for key in key_sort])
    for i, res in enumerate(expected):
        assert wf.nodes[0].result["out"][i][0] == res[0]
        assert wf.nodes[0].result["out"][i][1] == res[1]


@pytest.mark.parametrize("plugin", Plugins)
@python35_only
def test_workflow_3b(plugin, change_dir):
    """using add (function) method"""
    wf = Workflow(name="wf3b", workingdir="test_wf3b_{}".format(plugin))
    # using the add method with a function
    wf.add(
        fun_addtwo,
        workingdir="na",
        mapper="a",
        inputs={"a": [3, 5]},
        name="NA")

    assert wf.nodes[0].mapper == "NA.a"

    sub = Submitter(runnable=wf, plugin=plugin)
    sub.run()
    sub.close()

    expected = [({"NA.a": 3}, 5), ({"NA.a": 5}, 7)]
    key_sort = list(expected[0][0].keys())
    expected.sort(key=lambda t: [t[0][key] for key in key_sort])
    wf.nodes[0].result["out"].sort(
        key=lambda t: [t[0][key] for key in key_sort])
    for i, res in enumerate(expected):
        assert wf.nodes[0].result["out"][i][0] == res[0]
        assert wf.nodes[0].result["out"][i][1] == res[1]


@pytest.mark.parametrize("plugin", Plugins)
@python35_only
def test_workflow_4(plugin, change_dir):
    """ using add(node) method
        using wf.connect to connect two nodes
    """
    wf = Workflow(name="wf4", workingdir="test_wf4_{}".format(plugin))
    interf_addtwo = FunctionInterface(fun_addtwo, ["out"])
    na = Node(name="NA", interface=interf_addtwo, workingdir="na")
    na.map(mapper="a", inputs={"a": [3, 5]})
    wf.add(na)

    interf_addvar = FunctionInterface(fun_addvar, ["out"])
    nb = Node(name="NB", interface=interf_addvar, workingdir="nb")
    # explicit mapper with a variable from the previous node
    # providing inputs with b
    nb.map(mapper=("NA.a", "b"), inputs={"b": [2, 1]})
    wf.add(nb)
    # connect method as it is in the current version
    wf.connect("NA", "out", "NB", "a")

    sub = Submitter(runnable=wf, plugin=plugin)
    sub.run()
    sub.close()

    expected = [({"NA.a": 3}, 5), ({"NA.a": 5}, 7)]
    key_sort = list(expected[0][0].keys())
    expected.sort(key=lambda t: [t[0][key] for key in key_sort])
    wf.nodes[0].result["out"].sort(
        key=lambda t: [t[0][key] for key in key_sort])
    for i, res in enumerate(expected):
        assert wf.nodes[0].result["out"][i][0] == res[0]
        assert wf.nodes[0].result["out"][i][1] == res[1]

    expected_B = [({"NA.a": 3, "NB.b": 2}, 7), ({"NA.a": 5, "NB.b": 1}, 8)]
    key_sort = list(expected_B[0][0].keys())
    expected_B.sort(key=lambda t: [t[0][key] for key in key_sort])
    wf.nodes[1].result["out"].sort(
        key=lambda t: [t[0][key] for key in key_sort])
    for i, res in enumerate(expected_B):
        assert wf.nodes[1].result["out"][i][0] == res[0]
        assert wf.nodes[1].result["out"][i][1] == res[1]


@pytest.mark.parametrize("plugin", Plugins)
@python35_only
def test_workflow_4a(plugin, change_dir):
    """ using add(node) method with kwarg arg to connect nodes (instead of wf.connect) """
    wf = Workflow(name="wf4a", workingdir="test_wf4a_{}".format(plugin))
    interf_addtwo = FunctionInterface(fun_addtwo, ["out"])
    na = Node(name="NA", interface=interf_addtwo, workingdir="na")
    na.map(mapper="a", inputs={"a": [3, 5]})
    wf.add(na)

    interf_addvar = FunctionInterface(fun_addvar, ["out"])
    nb = Node(name="NB", interface=interf_addvar, workingdir="nb")
    # explicit mapper with a variable from the previous node
    nb.map(mapper=("NA.a", "b"), inputs={"b": [2, 1]})
    # instead of "connect", using kwrg argument in the add method as in the example
    wf.add(nb, a="NA.out")

    sub = Submitter(runnable=wf, plugin=plugin)
    sub.run()
    sub.close()

    expected = [({"NA.a": 3}, 5), ({"NA.a": 5}, 7)]
    key_sort = list(expected[0][0].keys())
    expected.sort(key=lambda t: [t[0][key] for key in key_sort])
    wf.nodes[0].result["out"].sort(
        key=lambda t: [t[0][key] for key in key_sort])
    for i, res in enumerate(expected):
        assert wf.nodes[0].result["out"][i][0] == res[0]
        assert wf.nodes[0].result["out"][i][1] == res[1]

    expected_B = [({"NA.a": 3, "NB.b": 2}, 7), ({"NA.a": 5, "NB.b": 1}, 8)]
    key_sort = list(expected_B[0][0].keys())
    expected_B.sort(key=lambda t: [t[0][key] for key in key_sort])
    wf.nodes[1].result["out"].sort(
        key=lambda t: [t[0][key] for key in key_sort])
    for i, res in enumerate(expected_B):
        assert wf.nodes[1].result["out"][i][0] == res[0]
        assert wf.nodes[1].result["out"][i][1] == res[1]


# using map after add method


@pytest.mark.parametrize("plugin", Plugins)
@python35_only
def test_workflow_5(plugin, change_dir):
    """using a map method for one node"""
    wf = Workflow(name="wf5", workingdir="test_wf5_{}".format(plugin))
    interf_addtwo = FunctionInterface(fun_addtwo, ["out"])
    na = Node(name="NA", interface=interf_addtwo, workingdir="na")

    wf.add(na)
    # using the map method after add (using mapper for the last added node as default)
    wf.map_node(mapper="a", inputs={"a": [3, 5]})

    sub = Submitter(runnable=wf, plugin=plugin)
    sub.run()
    sub.close()

    expected = [({"NA.a": 3}, 5), ({"NA.a": 5}, 7)]
    key_sort = list(expected[0][0].keys())
    expected.sort(key=lambda t: [t[0][key] for key in key_sort])
    wf.nodes[0].result["out"].sort(
        key=lambda t: [t[0][key] for key in key_sort])
    for i, res in enumerate(expected):
        assert wf.nodes[0].result["out"][i][0] == res[0]
        assert wf.nodes[0].result["out"][i][1] == res[1]


@pytest.mark.parametrize("plugin", Plugins)
@python35_only
def test_workflow_5a(plugin, change_dir):
    """using a map method for one node (using add and map in one chain)"""
    wf = Workflow(name="wf5a", workingdir="test_wf5a_{}".format(plugin))
    interf_addtwo = FunctionInterface(fun_addtwo, ["out"])
    na = Node(name="NA", interface=interf_addtwo, workingdir="na")

    wf.add(na).map_node(mapper="a", inputs={"a": [3, 5]})

    sub = Submitter(runnable=wf, plugin=plugin)
    sub.run()
    sub.close()

    expected = [({"NA.a": 3}, 5), ({"NA.a": 5}, 7)]
    key_sort = list(expected[0][0].keys())
    expected.sort(key=lambda t: [t[0][key] for key in key_sort])
    wf.nodes[0].result["out"].sort(
        key=lambda t: [t[0][key] for key in key_sort])
    for i, res in enumerate(expected):
        assert wf.nodes[0].result["out"][i][0] == res[0]
        assert wf.nodes[0].result["out"][i][1] == res[1]


@pytest.mark.parametrize("plugin", Plugins)
@python35_only
def test_workflow_6(plugin, change_dir):
    """using a map method for two nodes (using last added node as default)"""
    wf = Workflow(name="wf6", workingdir="test_wf6_{}".format(plugin))
    interf_addtwo = FunctionInterface(fun_addtwo, ["out"])
    na = Node(name="NA", interface=interf_addtwo, workingdir="na")

    interf_addvar = FunctionInterface(fun_addvar, ["out"])
    nb = Node(name="NB", interface=interf_addvar, workingdir="nb")
    # using the map methods after add (using mapper for the last added nodes as default)
    wf.add(na)
    wf.map_node(mapper="a", inputs={"a": [3, 5]})
    wf.add(nb)
    wf.map_node(mapper=("NA.a", "b"), inputs={"b": [2, 1]})
    wf.connect("NA", "out", "NB", "a")

    sub = Submitter(runnable=wf, plugin=plugin)
    sub.run()
    sub.close()

    expected = [({"NA.a": 3}, 5), ({"NA.a": 5}, 7)]
    key_sort = list(expected[0][0].keys())
    expected.sort(key=lambda t: [t[0][key] for key in key_sort])
    wf.nodes[0].result["out"].sort(
        key=lambda t: [t[0][key] for key in key_sort])
    for i, res in enumerate(expected):
        assert wf.nodes[0].result["out"][i][0] == res[0]
        assert wf.nodes[0].result["out"][i][1] == res[1]

    expected_B = [({"NA.a": 3, "NB.b": 2}, 7), ({"NA.a": 5, "NB.b": 1}, 8)]
    key_sort = list(expected_B[0][0].keys())
    expected_B.sort(key=lambda t: [t[0][key] for key in key_sort])
    wf.nodes[1].result["out"].sort(
        key=lambda t: [t[0][key] for key in key_sort])
    for i, res in enumerate(expected_B):
        assert wf.nodes[1].result["out"][i][0] == res[0]
        assert wf.nodes[1].result["out"][i][1] == res[1]


@pytest.mark.parametrize("plugin", Plugins)
@python35_only
def test_workflow_6a(plugin, change_dir):
    """using a map method for two nodes (specifying the node)"""
    wf = Workflow(name="wf6a", workingdir="test_wf6a_{}".format(plugin))
    interf_addtwo = FunctionInterface(fun_addtwo, ["out"])
    na = Node(name="NA", interface=interf_addtwo, workingdir="na")

    interf_addvar = FunctionInterface(fun_addvar, ["out"])
    nb = Node(name="NB", interface=interf_addvar, workingdir="nb")
    # using the map method after add (specifying the node)
    wf.add(na)
    wf.add(nb)
    wf.map_node(mapper="a", inputs={"a": [3, 5]}, node=na)
    # TODO: should we se ("a", "c") instead?? shold I forget "NA.a" value?
    wf.map_node(mapper=("NA.a", "b"), inputs={"b": [2, 1]}, node=nb)
    wf.connect("NA", "out", "NB", "a")

    sub = Submitter(runnable=wf, plugin=plugin)
    sub.run()
    sub.close()

    expected = [({"NA.a": 3}, 5), ({"NA.a": 5}, 7)]
    key_sort = list(expected[0][0].keys())
    expected.sort(key=lambda t: [t[0][key] for key in key_sort])
    wf.nodes[0].result["out"].sort(
        key=lambda t: [t[0][key] for key in key_sort])
    for i, res in enumerate(expected):
        assert wf.nodes[0].result["out"][i][0] == res[0]
        assert wf.nodes[0].result["out"][i][1] == res[1]

    expected_B = [({"NA.a": 3, "NB.b": 2}, 7), ({"NA.a": 5, "NB.b": 1}, 8)]
    key_sort = list(expected_B[0][0].keys())
    expected_B.sort(key=lambda t: [t[0][key] for key in key_sort])
    wf.nodes[1].result["out"].sort(
        key=lambda t: [t[0][key] for key in key_sort])
    for i, res in enumerate(expected_B):
        assert wf.nodes[1].result["out"][i][0] == res[0]
        assert wf.nodes[1].result["out"][i][1] == res[1]


@pytest.mark.parametrize("plugin", Plugins)
@python35_only
def test_workflow_6b(plugin, change_dir):
    """using a map method for two nodes (specifying the node), using kwarg arg instead of connect"""
    wf = Workflow(name="wf6b", workingdir="test_wf6b_{}".format(plugin))
    interf_addtwo = FunctionInterface(fun_addtwo, ["out"])
    na = Node(name="NA", interface=interf_addtwo, workingdir="na")

    interf_addvar = FunctionInterface(fun_addvar, ["out"])
    nb = Node(name="NB", interface=interf_addvar, workingdir="nb")

    wf.add(na)
    wf.add(nb, a="NA.out")
    wf.map_node(mapper="a", inputs={"a": [3, 5]}, node=na)
    wf.map_node(mapper=("NA.a", "b"), inputs={"b": [2, 1]}, node=nb)

    sub = Submitter(runnable=wf, plugin=plugin)
    sub.run()
    sub.close()

    expected = [({"NA.a": 3}, 5), ({"NA.a": 5}, 7)]
    key_sort = list(expected[0][0].keys())
    expected.sort(key=lambda t: [t[0][key] for key in key_sort])
    wf.nodes[0].result["out"].sort(
        key=lambda t: [t[0][key] for key in key_sort])
    for i, res in enumerate(expected):
        assert wf.nodes[0].result["out"][i][0] == res[0]
        assert wf.nodes[0].result["out"][i][1] == res[1]

    expected_B = [({"NA.a": 3, "NB.b": 2}, 7), ({"NA.a": 5, "NB.b": 1}, 8)]
    key_sort = list(expected_B[0][0].keys())
    expected_B.sort(key=lambda t: [t[0][key] for key in key_sort])
    wf.nodes[1].result["out"].sort(
        key=lambda t: [t[0][key] for key in key_sort])
    for i, res in enumerate(expected_B):
        assert wf.nodes[1].result["out"][i][0] == res[0]
        assert wf.nodes[1].result["out"][i][1] == res[1]


# tests for a workflow that have its own input


@pytest.mark.parametrize("plugin", Plugins)
@python35_only
def test_workflow_7(plugin, change_dir):
    """using inputs for workflow and connect_workflow"""
    # adding inputs to the workflow directly
<<<<<<< HEAD
    wf = NewWorkflow(
        name="wf7",
        inputs={"wfa": [3, 5]},
        workingdir="test_wf7_{}".format(plugin))
=======
    wf = Workflow(name="wf7", inputs={"wfa": [3, 5]}, workingdir="test_wf7_{}".format(plugin))
>>>>>>> 4a81e619
    interf_addtwo = FunctionInterface(fun_addtwo, ["out"])
    na = Node(name="NA", interface=interf_addtwo, workingdir="na")

    wf.add(na)
    # connecting the node with inputs from the workflow
    wf.connect_wf_input("wfa", "NA", "a")
    wf.map_node(mapper="a")

    sub = Submitter(runnable=wf, plugin=plugin)
    sub.run()
    sub.close()

    expected = [({"NA.a": 3}, 5), ({"NA.a": 5}, 7)]
    key_sort = list(expected[0][0].keys())
    expected.sort(key=lambda t: [t[0][key] for key in key_sort])
    wf.nodes[0].result["out"].sort(
        key=lambda t: [t[0][key] for key in key_sort])
    for i, res in enumerate(expected):
        assert wf.nodes[0].result["out"][i][0] == res[0]
        assert wf.nodes[0].result["out"][i][1] == res[1]


@pytest.mark.parametrize("plugin", Plugins)
@python35_only
def test_workflow_7a(plugin, change_dir):
    """using inputs for workflow and kwarg arg in add (instead of connect)"""
<<<<<<< HEAD
    wf = NewWorkflow(
        name="wf7a",
        inputs={"wfa": [3, 5]},
        workingdir="test_wf7a_{}".format(plugin))
=======
    wf = Workflow(name="wf7a", inputs={"wfa": [3, 5]}, workingdir="test_wf7a_{}".format(plugin))
>>>>>>> 4a81e619
    interf_addtwo = FunctionInterface(fun_addtwo, ["out"])
    na = Node(name="NA", interface=interf_addtwo, workingdir="na")
    # using kwrg argument in the add method (instead of connect or connect_wf_input
    wf.add(na, a="wfa")
    wf.map_node(mapper="a")

    sub = Submitter(runnable=wf, plugin=plugin)
    sub.run()
    sub.close()

    expected = [({"NA.a": 3}, 5), ({"NA.a": 5}, 7)]
    key_sort = list(expected[0][0].keys())
    expected.sort(key=lambda t: [t[0][key] for key in key_sort])
    wf.nodes[0].result["out"].sort(
        key=lambda t: [t[0][key] for key in key_sort])
    for i, res in enumerate(expected):
        assert wf.nodes[0].result["out"][i][0] == res[0]
        assert wf.nodes[0].result["out"][i][1] == res[1]


@pytest.mark.parametrize("plugin", Plugins)
@python35_only
def test_workflow_8(plugin, change_dir):
    """using inputs for workflow and connect_wf_input for the second node"""
<<<<<<< HEAD
    wf = NewWorkflow(
        name="wf8", workingdir="test_wf8_{}".format(plugin), inputs={"b": 10})
=======
    wf = Workflow(name="wf8", workingdir="test_wf8_{}".format(plugin), inputs={"b": 10})
>>>>>>> 4a81e619
    interf_addtwo = FunctionInterface(fun_addtwo, ["out"])
    na = Node(name="NA", interface=interf_addtwo, workingdir="na")
    na.map(mapper="a", inputs={"a": [3, 5]})

    interf_addvar = FunctionInterface(fun_addvar, ["out"])
    nb = Node(name="NB", interface=interf_addvar, workingdir="nb")

    wf.add_nodes([na, nb])
    wf.connect("NA", "out", "NB", "a")
    wf.connect_wf_input("b", "NB", "b")
    assert wf.nodes[0].mapper == "NA.a"

    sub = Submitter(runnable=wf, plugin=plugin)
    sub.run()
    sub.close()

    expected_A = [({"NA.a": 3}, 5), ({"NA.a": 5}, 7)]
    key_sort = list(expected_A[0][0].keys())
    expected_A.sort(key=lambda t: [t[0][key] for key in key_sort])
    wf.nodes[0].result["out"].sort(
        key=lambda t: [t[0][key] for key in key_sort])
    for i, res in enumerate(expected_A):
        assert wf.nodes[0].result["out"][i][0] == res[0]
        assert wf.nodes[0].result["out"][i][1] == res[1]

    expected_B = [({"NA.a": 3, "NB.b": 10}, 15), ({"NA.a": 5, "NB.b": 10}, 17)]
    key_sort = list(expected_B[0][0].keys())
    expected_B.sort(key=lambda t: [t[0][key] for key in key_sort])
    wf.nodes[1].result["out"].sort(
        key=lambda t: [t[0][key] for key in key_sort])
    for i, res in enumerate(expected_B):
        assert wf.nodes[1].result["out"][i][0] == res[0]
        assert wf.nodes[1].result["out"][i][1] == res[1]


# testing if _NA in mapper works, using interfaces in add


@pytest.mark.parametrize("plugin", Plugins)
@python35_only
def test_workflow_9(plugin, change_dir):
    """using add(interface) method and mapper from previous nodes"""
    wf = Workflow(name="wf9", workingdir="test_wf9_{}".format(plugin))
    interf_addtwo = FunctionInterface(fun_addtwo, ["out"])
    wf.add(
        name="NA", runnable=interf_addtwo, workingdir="na").map_node(
            mapper="a", inputs={"a": [3, 5]})
    interf_addvar = FunctionInterface(fun_addvar, ["out"])
    # _NA means that I'm using mapper from the NA node, it's the same as ("NA.a", "b")
    wf.add(
        name="NB", runnable=interf_addvar, workingdir="nb",
        a="NA.out").map_node(
            mapper=("_NA", "b"), inputs={"b": [2, 1]})

    sub = Submitter(runnable=wf, plugin=plugin)
    sub.run()
    sub.close()

    expected = [({"NA.a": 3}, 5), ({"NA.a": 5}, 7)]
    key_sort = list(expected[0][0].keys())
    expected.sort(key=lambda t: [t[0][key] for key in key_sort])
    wf.nodes[0].result["out"].sort(
        key=lambda t: [t[0][key] for key in key_sort])
    for i, res in enumerate(expected):
        assert wf.nodes[0].result["out"][i][0] == res[0]
        assert wf.nodes[0].result["out"][i][1] == res[1]

    expected_B = [({"NA.a": 3, "NB.b": 2}, 7), ({"NA.a": 5, "NB.b": 1}, 8)]
    key_sort = list(expected_B[0][0].keys())
    expected_B.sort(key=lambda t: [t[0][key] for key in key_sort])
    wf.nodes[1].result["out"].sort(
        key=lambda t: [t[0][key] for key in key_sort])
    for i, res in enumerate(expected_B):
        assert wf.nodes[1].result["out"][i][0] == res[0]
        assert wf.nodes[1].result["out"][i][1] == res[1]


@pytest.mark.parametrize("plugin", Plugins)
@python35_only
def test_workflow_10(plugin, change_dir):
    """using add(interface) method and scalar mapper from previous nodes"""
    wf = Workflow(name="wf10", workingdir="test_wf10_{}".format(plugin))
    interf_addvar1 = FunctionInterface(fun_addvar, ["out"])
    wf.add(
        name="NA", runnable=interf_addvar1, workingdir="na").map_node(
            mapper=("a", "b"), inputs={
                "a": [3, 5],
                "b": [0, 10]
            })
    interf_addvar2 = FunctionInterface(fun_addvar, ["out"])
    # _NA means that I'm using mapper from the NA node, it's the same as (("NA.a", NA.b), "b")
    wf.add(
        name="NB", runnable=interf_addvar2, workingdir="nb",
        a="NA.out").map_node(
            mapper=("_NA", "b"), inputs={"b": [2, 1]})

    sub = Submitter(runnable=wf, plugin=plugin)
    sub.run()
    sub.close()

    expected = [({"NA.a": 3, "NA.b": 0}, 3), ({"NA.a": 5, "NA.b": 10}, 15)]
    key_sort = list(expected[0][0].keys())
    expected.sort(key=lambda t: [t[0][key] for key in key_sort])
    wf.nodes[0].result["out"].sort(
        key=lambda t: [t[0][key] for key in key_sort])
    for i, res in enumerate(expected):
        assert wf.nodes[0].result["out"][i][0] == res[0]
        assert wf.nodes[0].result["out"][i][1] == res[1]

    expected_B = [({
        "NA.a": 3,
        "NA.b": 0,
        "NB.b": 2
    }, 5), ({
        "NA.a": 5,
        "NA.b": 10,
        "NB.b": 1
    }, 16)]
    key_sort = list(expected_B[0][0].keys())
    expected_B.sort(key=lambda t: [t[0][key] for key in key_sort])
    wf.nodes[1].result["out"].sort(
        key=lambda t: [t[0][key] for key in key_sort])
    for i, res in enumerate(expected_B):
        assert wf.nodes[1].result["out"][i][0] == res[0]
        assert wf.nodes[1].result["out"][i][1] == res[1]


@pytest.mark.parametrize("plugin", Plugins)
@python35_only
def test_workflow_10a(plugin, change_dir):
    """using add(interface) method and vector mapper from previous nodes"""
    wf = Workflow(name="wf10a", workingdir="test_wf10a_{}".format(plugin))
    interf_addvar1 = FunctionInterface(fun_addvar, ["out"])
    wf.add(
        name="NA", runnable=interf_addvar1, workingdir="na").map_node(
            mapper=["a", "b"], inputs={
                "a": [3, 5],
                "b": [0, 10]
            })
    interf_addvar2 = FunctionInterface(fun_addvar, ["out"])
    # _NA means that I'm using mapper from the NA node, it's the same as (["NA.a", NA.b], "b")
    wf.add(
        name="NB", runnable=interf_addvar2, workingdir="nb",
        a="NA.out").map_node(
            mapper=("_NA", "b"), inputs={"b": [[2, 1], [0, 0]]})

    sub = Submitter(runnable=wf, plugin=plugin)
    sub.run()
    sub.close()

    expected = [({
        "NA.a": 3,
        "NA.b": 0
    }, 3), ({
        "NA.a": 3,
        "NA.b": 10
    }, 13), ({
        "NA.a": 5,
        "NA.b": 0
    }, 5), ({
        "NA.a": 5,
        "NA.b": 10
    }, 15)]
    key_sort = list(expected[0][0].keys())
    expected.sort(key=lambda t: [t[0][key] for key in key_sort])
    wf.nodes[0].result["out"].sort(
        key=lambda t: [t[0][key] for key in key_sort])
    for i, res in enumerate(expected):
        assert wf.nodes[0].result["out"][i][0] == res[0]
        assert wf.nodes[0].result["out"][i][1] == res[1]

    expected_B = [({
        "NA.a": 3,
        "NA.b": 0,
        "NB.b": 2
    }, 5), ({
        "NA.a": 3,
        "NA.b": 10,
        "NB.b": 1
    }, 14), ({
        "NA.a": 5,
        "NA.b": 0,
        "NB.b": 0
    }, 5), ({
        "NA.a": 5,
        "NA.b": 10,
        "NB.b": 0
    }, 15)]
    key_sort = list(expected_B[0][0].keys())
    expected_B.sort(key=lambda t: [t[0][key] for key in key_sort])
    wf.nodes[1].result["out"].sort(
        key=lambda t: [t[0][key] for key in key_sort])
    for i, res in enumerate(expected_B):
        assert wf.nodes[1].result["out"][i][0] == res[0]
        assert wf.nodes[1].result["out"][i][1] == res[1]


@pytest.mark.parametrize("plugin", Plugins)
@python35_only
def test_workflow_11(plugin, change_dir):
    """using add(interface) method and vector mapper from previous two nodes"""
    wf = Workflow(name="wf11", workingdir="test_wf11_{}".format(plugin))
    interf_addvar1 = FunctionInterface(fun_addvar, ["out"])
    wf.add(
        name="NA", runnable=interf_addvar1, workingdir="na").map_node(
            mapper=("a", "b"), inputs={
                "a": [3, 5],
                "b": [0, 10]
            })
    interf_addtwo = FunctionInterface(fun_addtwo, ["out"])
    wf.add(
        name="NB", runnable=interf_addtwo, workingdir="nb").map_node(
            mapper="a", inputs={"a": [2, 1]})
    interf_addvar2 = FunctionInterface(fun_addvar, ["out"])
    # _NA, _NB means that I'm using mappers from the NA/NB nodes, it's the same as [("NA.a", NA.b), "NB.a"]
    wf.add(
        name="NC",
        runnable=interf_addvar2,
        workingdir="nc",
        a="NA.out",
        b="NB.out").map_node(mapper=["_NA",
                                     "_NB"])  # TODO: this should eb default?

    sub = Submitter(runnable=wf, plugin=plugin)
    sub.run()
    sub.close()

    expected = [({"NA.a": 3, "NA.b": 0}, 3), ({"NA.a": 5, "NA.b": 10}, 15)]
    key_sort = list(expected[0][0].keys())
    expected.sort(key=lambda t: [t[0][key] for key in key_sort])
    wf.nodes[0].result["out"].sort(
        key=lambda t: [t[0][key] for key in key_sort])
    for i, res in enumerate(expected):
        assert wf.nodes[0].result["out"][i][0] == res[0]
        assert wf.nodes[0].result["out"][i][1] == res[1]

    expected_C = [({
        "NA.a": 3,
        "NA.b": 0,
        "NB.a": 1
    }, 6), ({
        "NA.a": 3,
        "NA.b": 0,
        "NB.a": 2
    }, 7), ({
        "NA.a": 5,
        "NA.b": 10,
        "NB.a": 1
    }, 18), ({
        "NA.a": 5,
        "NA.b": 10,
        "NB.a": 2
    }, 19)]
    key_sort = list(expected_C[0][0].keys())
    expected_C.sort(key=lambda t: [t[0][key] for key in key_sort])
    wf.nodes[2].result["out"].sort(
        key=lambda t: [t[0][key] for key in key_sort])
    for i, res in enumerate(expected_C):
        assert wf.nodes[2].result["out"][i][0] == res[0]
        assert wf.nodes[2].result["out"][i][1] == res[1]


# checking workflow.result


@pytest.mark.parametrize("plugin", Plugins)
@python35_only
def test_workflow_12(plugin, change_dir):
    """testing if wf.result works (the same workflow as in test_workflow_6)"""
<<<<<<< HEAD
    wf = NewWorkflow(
        name="wf12",
        workingdir="test_wf12_{}".format(plugin),
        wf_output_names=[("NA", "out", "NA_out"), ("NB", "out")])
=======
    wf = Workflow(name="wf12", workingdir="test_wf12_{}".format(plugin),
                     wf_output_names=[("NA", "out", "NA_out"), ("NB", "out")])
>>>>>>> 4a81e619
    interf_addtwo = FunctionInterface(fun_addtwo, ["out"])
    na = Node(name="NA", interface=interf_addtwo, workingdir="na")

    interf_addvar = FunctionInterface(fun_addvar, ["out"])
    nb = Node(name="NB", interface=interf_addvar, workingdir="nb")
    # using the map methods after add (using mapper for the last added nodes as default)
    wf.add(na)
    wf.map_node(mapper="a", inputs={"a": [3, 5]})
    wf.add(nb)
    wf.map_node(mapper=("NA.a", "b"), inputs={"b": [2, 1]})
    wf.connect("NA", "out", "NB", "a")

    sub = Submitter(runnable=wf, plugin=plugin)
    sub.run()
    sub.close()

    # checking if workflow.results is the same as results of nodes
    assert wf.result["NA_out"] == wf.nodes[0].result["out"]
    assert wf.result["out"] == wf.nodes[1].result["out"]

    # checking values of workflow.result
    expected = [({"NA.a": 3}, 5), ({"NA.a": 5}, 7)]
    key_sort = list(expected[0][0].keys())
    expected.sort(key=lambda t: [t[0][key] for key in key_sort])
    wf.result["NA_out"].sort(key=lambda t: [t[0][key] for key in key_sort])
    #pdb.set_trace()
    assert wf.is_complete
    for i, res in enumerate(expected):
        assert wf.result["NA_out"][i][0] == res[0]
        assert wf.result["NA_out"][i][1] == res[1]

    expected_B = [({"NA.a": 3, "NB.b": 2}, 7), ({"NA.a": 5, "NB.b": 1}, 8)]
    key_sort = list(expected_B[0][0].keys())
    expected_B.sort(key=lambda t: [t[0][key] for key in key_sort])
    wf.result["out"].sort(key=lambda t: [t[0][key] for key in key_sort])
    for i, res in enumerate(expected_B):
        assert wf.result["out"][i][0] == res[0]
        assert wf.result["out"][i][1] == res[1]


@pytest.mark.parametrize("plugin", Plugins)
@python35_only
def test_workflow_12a(plugin, change_dir):
    """testing if wf.result raises exceptione (the same workflow as in test_workflow_6)"""
<<<<<<< HEAD
    wf = NewWorkflow(
        name="wf12a",
        workingdir="test_wf12a_{}".format(plugin),
        wf_output_names=[("NA", "out", "wf_out"), ("NB", "out", "wf_out")])
=======
    wf = Workflow(name="wf12a", workingdir="test_wf12a_{}".format(plugin),
                     wf_output_names=[("NA", "out", "wf_out"), ("NB", "out", "wf_out")])
>>>>>>> 4a81e619
    interf_addtwo = FunctionInterface(fun_addtwo, ["out"])
    na = Node(name="NA", interface=interf_addtwo, workingdir="na")

    interf_addvar = FunctionInterface(fun_addvar, ["out"])
    nb = Node(name="NB", interface=interf_addvar, workingdir="nb")
    # using the map methods after add (using mapper for the last added nodes as default)
    wf.add(na)
    wf.map_node(mapper="a", inputs={"a": [3, 5]})
    wf.add(nb)
    wf.map_node(mapper=("NA.a", "b"), inputs={"b": [2, 1]})
    wf.connect("NA", "out", "NB", "a")

    sub = Submitter(runnable=wf, plugin=plugin)
    # wf_out can't be used twice
    with pytest.raises(Exception) as exinfo:
        sub.run()
    assert str(
        exinfo.value) == "the key wf_out is already used in workflow.result"


# tests for a workflow that have its own input and mapper


@pytest.mark.parametrize("plugin", Plugins)
@python35_only
def test_workflow_13(plugin, change_dir):
    """using inputs for workflow and connect_wf_input"""
<<<<<<< HEAD
    wf = NewWorkflow(
        name="wf13",
        inputs={"wfa": [3, 5]},
        mapper="wfa",
        workingdir="test_wf13_{}".format(plugin),
        wf_output_names=[("NA", "out", "NA_out")])
=======
    wf = Workflow(name="wf13", inputs={"wfa": [3, 5]}, mapper="wfa", workingdir="test_wf13_{}".format(plugin),
                     wf_output_names=[("NA", "out", "NA_out")])
>>>>>>> 4a81e619
    interf_addtwo = FunctionInterface(fun_addtwo, ["out"])
    na = Node(name="NA", interface=interf_addtwo, workingdir="na")
    wf.add(na)
    wf.connect_wf_input("wfa", "NA", "a")

    sub = Submitter(runnable=wf, plugin=plugin)
    sub.run()
    sub.close()

    assert wf.is_complete
    expected = [({
        "wf13.wfa": 3
    }, [({
        "NA.a": 3
    }, 5)]), ({
        'wf13.wfa': 5
    }, [({
        "NA.a": 5
    }, 7)])]
    for i, res in enumerate(expected):
        assert wf.result["NA_out"][i][0] == res[0]
        assert wf.result["NA_out"][i][1][0][0] == res[1][0][0]
        assert wf.result["NA_out"][i][1][0][1] == res[1][0][1]


@pytest.mark.parametrize("plugin", Plugins)
@python35_only
def test_workflow_13a(plugin, change_dir):
    """using inputs for workflow and connect_wf_input (the node has 2 inputs)"""
<<<<<<< HEAD
    wf = NewWorkflow(
        name="wf13a",
        inputs={"wfa": [3, 5]},
        mapper="wfa",
        workingdir="test_wf13a_{}".format(plugin),
        wf_output_names=[("NA", "out", "NA_out")])
    interf_addvar = FunctionInterface(fun_addvar, ["out"])
    na = NewNode(
        name="NA",
        interface=interf_addvar,
        workingdir="na",
        mapper="b",
        inputs={"b": [10, 20]})
=======
    wf = Workflow(name="wf13a", inputs={"wfa": [3, 5]}, mapper="wfa", workingdir="test_wf13a_{}".format(plugin),
                     wf_output_names=[("NA", "out", "NA_out")])
    interf_addvar = FunctionInterface(fun_addvar, ["out"])
    na = Node(name="NA", interface=interf_addvar, workingdir="na", mapper="b", inputs={"b": [10, 20]})
>>>>>>> 4a81e619
    wf.add(na)
    wf.connect_wf_input("wfa", "NA", "a")

    sub = Submitter(runnable=wf, plugin=plugin)
    sub.run()
    sub.close()

    assert wf.is_complete
    expected = [({
        "wf13a.wfa": 3
    }, [({
        "NA.a": 3,
        "NA.b": 10
    }, 13), ({
        "NA.a": 3,
        "NA.b": 20
    }, 23)]),
                ({
                    'wf13a.wfa': 5
                }, [({
                    "NA.a": 5,
                    "NA.b": 10
                }, 15), ({
                    "NA.a": 5,
                    "NA.b": 20
                }, 25)])]
    for i, res in enumerate(expected):
        assert wf.result["NA_out"][i][0] == res[0]
        for j in range(len(res[1])):
            assert wf.result["NA_out"][i][1][j][0] == res[1][j][0]
            assert wf.result["NA_out"][i][1][j][1] == res[1][j][1]


@pytest.mark.parametrize("plugin", Plugins)
@python35_only
def test_workflow_13c(plugin, change_dir):
    """using inputs for workflow and connect_wf_input, using wf.map(mapper, inputs)"""
<<<<<<< HEAD
    wf = NewWorkflow(
        name="wf13c",
        workingdir="test_wf13c_{}".format(plugin),
        wf_output_names=[("NA", "out", "NA_out")])
=======
    wf = Workflow(name="wf13c", workingdir="test_wf13c_{}".format(plugin),
                     wf_output_names=[("NA", "out", "NA_out")])
>>>>>>> 4a81e619
    interf_addtwo = FunctionInterface(fun_addtwo, ["out"])
    na = Node(name="NA", interface=interf_addtwo, workingdir="na")
    wf.add(na).map(mapper="wfa", inputs={"wfa": [3, 5]})
    wf.connect_wf_input("wfa", "NA", "a")

    sub = Submitter(runnable=wf, plugin=plugin)
    sub.run()
    sub.close()

    assert wf.is_complete
    expected = [({
        "wf13c.wfa": 3
    }, [({
        "NA.a": 3
    }, 5)]), ({
        'wf13c.wfa': 5
    }, [({
        "NA.a": 5
    }, 7)])]
    for i, res in enumerate(expected):
        assert wf.result["NA_out"][i][0] == res[0]
        assert wf.result["NA_out"][i][1][0][0] == res[1][0][0]
        assert wf.result["NA_out"][i][1][0][1] == res[1][0][1]

    @pytest.mark.parametrize("plugin", Plugins)
    @python35_only
    def test_workflow_13b(plugin, change_dir):
        """using inputs for workflow and connect_wf_input, using wf.map(mapper)"""
<<<<<<< HEAD
        wf = NewWorkflow(
            name="wf13b",
            inputs={"wfa": [3, 5]},
            workingdir="test_wf13b_{}".format(plugin),
            wf_output_names=[("NA", "out", "NA_out")])
=======
        wf = Workflow(name="wf13b", inputs={"wfa": [3, 5]},
                         workingdir="test_wf13b_{}".format(plugin),
                         wf_output_names=[("NA", "out", "NA_out")])
>>>>>>> 4a81e619
        interf_addtwo = FunctionInterface(fun_addtwo, ["out"])
        na = Node(name="NA", interface=interf_addtwo, workingdir="na")
        wf.add(na).map(mapper="wfa")
        wf.connect_wf_input("wfa", "NA", "a")

        sub = Submitter(runnable=wf, plugin=plugin)
        sub.run()
        sub.close()

        assert wf.is_complete
        expected = [({
            "wf13b.wfa": 3
        }, [({
            "NA.a": 3
        }, 5)]), ({
            'wf13b.wfa': 5
        }, [({
            "NA.a": 5
        }, 7)])]
        for i, res in enumerate(expected):
            assert wf.result["NA_out"][i][0] == res[0]
            assert wf.result["NA_out"][i][1][0][0] == res[1][0][0]
            assert wf.result["NA_out"][i][1][0][1] == res[1][0][1]


# workflow as a node


@pytest.mark.parametrize("plugin", Plugins)
@python35_only
def test_workflow_14(plugin, change_dir):
    """workflow with a workflow as a node (no mapper)"""
    interf_addtwo = FunctionInterface(fun_addtwo, ["out"])
<<<<<<< HEAD
    na = NewNode(
        name="NA", interface=interf_addtwo, workingdir="na", inputs={"a": 3})
    wfa = NewWorkflow(
        name="wfa",
        workingdir="test_wfa",
        wf_output_names=[("NA", "out", "NA_out")])
    wfa.add(na)

    wf = NewWorkflow(
        name="wf14",
        workingdir="test_wf14_{}".format(plugin),
        wf_output_names=[("wfa", "NA_out", "wfa_out")])
=======
    na = Node(name="NA", interface=interf_addtwo, workingdir="na", inputs={"a": 3})
    wfa = Workflow(name="wfa", workingdir="test_wfa",
                      wf_output_names=[("NA", "out", "NA_out")])
    wfa.add(na)

    wf = Workflow(name="wf14", workingdir="test_wf14_{}".format(plugin),
                     wf_output_names=[("wfa", "NA_out", "wfa_out")])
>>>>>>> 4a81e619
    wf.add(wfa)

    sub = Submitter(runnable=wf, plugin=plugin)
    sub.run()
    sub.close()

    assert wf.is_complete
    expected = [({"NA.a": 3}, 5)]
    for i, res in enumerate(expected):
        assert wf.result["wfa_out"][i][0] == res[0]
        assert wf.result["wfa_out"][i][1] == res[1]


@pytest.mark.parametrize("plugin", Plugins)
@python35_only
def test_workflow_14a(plugin, change_dir):
    """workflow with a workflow as a node (no mapper, using connect_wf_input in wfa)"""
    interf_addtwo = FunctionInterface(fun_addtwo, ["out"])
<<<<<<< HEAD
    na = NewNode(name="NA", interface=interf_addtwo, workingdir="na")
    wfa = NewWorkflow(
        name="wfa",
        workingdir="test_wfa",
        inputs={"a": 3},
        wf_output_names=[("NA", "out", "NA_out")])
    wfa.add(na)
    wfa.connect_wf_input("a", "NA", "a")

    wf = NewWorkflow(
        name="wf14a",
        workingdir="test_wf14a_{}".format(plugin),
        wf_output_names=[("wfa", "NA_out", "wfa_out")])
=======
    na = Node(name="NA", interface=interf_addtwo, workingdir="na")
    wfa = Workflow(name="wfa", workingdir="test_wfa", inputs={"a": 3},
                      wf_output_names=[("NA", "out", "NA_out")])
    wfa.add(na)
    wfa.connect_wf_input("a", "NA", "a")

    wf = Workflow(name="wf14a", workingdir="test_wf14a_{}".format(plugin),
                     wf_output_names=[("wfa", "NA_out", "wfa_out")])
>>>>>>> 4a81e619
    wf.add(wfa)

    sub = Submitter(runnable=wf, plugin=plugin)
    sub.run()
    sub.close()

    assert wf.is_complete
    expected = [({"NA.a": 3}, 5)]
    for i, res in enumerate(expected):
        assert wf.result["wfa_out"][i][0] == res[0]
        assert wf.result["wfa_out"][i][1] == res[1]


@pytest.mark.parametrize("plugin", Plugins)
@python35_only
def test_workflow_14b(plugin, change_dir):
    """workflow with a workflow as a node (no mapper, using connect_wf_input in wfa and wf)"""
    interf_addtwo = FunctionInterface(fun_addtwo, ["out"])
<<<<<<< HEAD
    na = NewNode(name="NA", interface=interf_addtwo, workingdir="na")
    wfa = NewWorkflow(
        name="wfa",
        workingdir="test_wfa",
        wf_output_names=[("NA", "out", "NA_out")])
    wfa.add(na)
    wfa.connect_wf_input("a", "NA", "a")

    wf = NewWorkflow(
        name="wf14b",
        workingdir="test_wf14b_{}".format(plugin),
        wf_output_names=[("wfa", "NA_out", "wfa_out")],
        inputs={"a": 3})
=======
    na = Node(name="NA", interface=interf_addtwo, workingdir="na")
    wfa = Workflow(name="wfa", workingdir="test_wfa",
                      wf_output_names=[("NA", "out", "NA_out")])
    wfa.add(na)
    wfa.connect_wf_input("a", "NA", "a")

    wf = Workflow(name="wf14b", workingdir="test_wf14b_{}".format(plugin),
                     wf_output_names=[("wfa", "NA_out", "wfa_out")], inputs={"a": 3})
>>>>>>> 4a81e619
    wf.add(wfa)
    wf.connect_wf_input("a", "wfa", "a")

    sub = Submitter(runnable=wf, plugin=plugin)
    sub.run()
    sub.close()

    assert wf.is_complete
    expected = [({"NA.a": 3}, 5)]
    for i, res in enumerate(expected):
        assert wf.result["wfa_out"][i][0] == res[0]
        assert wf.result["wfa_out"][i][1] == res[1]


@pytest.mark.parametrize("plugin", Plugins)
@python35_only
def test_workflow_15(plugin, change_dir):
    """workflow with a workflow as a node with mapper (like 14 but with a mapper)"""
    interf_addtwo = FunctionInterface(fun_addtwo, ["out"])
<<<<<<< HEAD
    na = NewNode(
        name="NA",
        interface=interf_addtwo,
        workingdir="na",
        inputs={"a": [3, 5]},
        mapper="a")
    wfa = NewWorkflow(
        name="wfa",
        workingdir="test_wfa",
        wf_output_names=[("NA", "out", "NA_out")])
    wfa.add(na)

    wf = NewWorkflow(
        name="wf15",
        workingdir="test_wf15_{}".format(plugin),
        wf_output_names=[("wfa", "NA_out", "wfa_out")])
=======
    na = Node(name="NA", interface=interf_addtwo, workingdir="na",
                 inputs={"a": [3, 5]}, mapper="a")
    wfa = Workflow(name="wfa", workingdir="test_wfa",
                      wf_output_names=[("NA", "out", "NA_out")])
    wfa.add(na)

    wf = Workflow(name="wf15", workingdir="test_wf15_{}".format(plugin),
                     wf_output_names=[("wfa", "NA_out", "wfa_out")])
>>>>>>> 4a81e619
    wf.add(wfa)

    sub = Submitter(runnable=wf, plugin=plugin)
    sub.run()
    sub.close()

    assert wf.is_complete
    expected = [({"NA.a": 3}, 5), ({"NA.a": 5}, 7)]
    for i, res in enumerate(expected):
        assert wf.result["wfa_out"][i][0] == res[0]
        assert wf.result["wfa_out"][i][1] == res[1]


@pytest.mark.parametrize("plugin", Plugins)
@python35_only
def test_workflow_16(plugin, change_dir):
    """workflow with two nodes, and one is a workflow (no mapper)"""
<<<<<<< HEAD
    wf = NewWorkflow(
        name="wf16",
        workingdir="test_wf16_{}".format(plugin),
        wf_output_names=[("wfb", "NB_out"), ("NA", "out", "NA_out")])
    interf_addtwo = FunctionInterface(fun_addtwo, ["out"])
    na = NewNode(
        name="NA", interface=interf_addtwo, workingdir="na", inputs={"a": 3})
=======
    wf = Workflow(name="wf16", workingdir="test_wf16_{}".format(plugin),
                     wf_output_names=[("wfb", "NB_out"), ("NA", "out", "NA_out")])
    interf_addtwo = FunctionInterface(fun_addtwo, ["out"])
    na = Node(name="NA", interface=interf_addtwo, workingdir="na", inputs={"a": 3})
>>>>>>> 4a81e619
    wf.add(na)

    # the second node does not have explicit mapper (but keeps the mapper from the NA node)
    interf_addvar = FunctionInterface(fun_addvar, ["out"])
<<<<<<< HEAD
    nb = NewNode(name="NB", interface=interf_addvar, workingdir="nb")
    wfb = NewWorkflow(
        name="wfb",
        workingdir="test_wfb",
        inputs={"b": 10},
        wf_output_names=[("NB", "out", "NB_out")])
=======
    nb = Node(name="NB", interface=interf_addvar, workingdir="nb")
    wfb = Workflow(name="wfb", workingdir="test_wfb", inputs={"b": 10},
                      wf_output_names=[("NB", "out", "NB_out")])
>>>>>>> 4a81e619
    wfb.add(nb)
    wfb.connect_wf_input("b", "NB", "b")
    wfb.connect_wf_input("a", "NB", "a")

    wf.add(wfb)
    wf.connect("NA", "out", "wfb", "a")

    sub = Submitter(runnable=wf, plugin=plugin)
    sub.run()
    sub.close()

    assert wf.is_complete
    expected_A = [({"NA.a": 3}, 5)]
    for i, res in enumerate(expected_A):
        assert wf.result["NA_out"][i][0] == res[0]
        assert wf.result["NA_out"][i][1] == res[1]

    # TODO: the naming rememebrs only the node, doesnt remember that a came from NA...
    # the naming should have names with workflows??
    expected_B = [({"NB.a": 5, "NB.b": 10}, 15)]
    for i, res in enumerate(expected_B):
        assert wf.result["NB_out"][i][0] == res[0]
        assert wf.result["NB_out"][i][1] == res[1]


@pytest.mark.parametrize("plugin", Plugins)
@python35_only
def test_workflow_16a(plugin, change_dir):
    """workflow with two nodes, and one is a workflow (with mapper)"""
<<<<<<< HEAD
    wf = NewWorkflow(
        name="wf16a",
        workingdir="test_wf16a_{}".format(plugin),
        wf_output_names=[("wfb", "NB_out"), ("NA", "out", "NA_out")])
=======
    wf = Workflow(name="wf16a", workingdir="test_wf16a_{}".format(plugin),
                     wf_output_names=[("wfb", "NB_out"), ("NA", "out", "NA_out")])
>>>>>>> 4a81e619
    interf_addtwo = FunctionInterface(fun_addtwo, ["out"])
    na = Node(name="NA", interface=interf_addtwo, workingdir="na")
    na.map(mapper="a", inputs={"a": [3, 5]})
    wf.add(na)

    # the second node does not have explicit mapper (but keeps the mapper from the NA node)
    interf_addvar = FunctionInterface(fun_addvar, ["out"])
<<<<<<< HEAD
    nb = NewNode(name="NB", interface=interf_addvar, workingdir="nb")
    wfb = NewWorkflow(
        name="wfb",
        workingdir="test_wfb",
        inputs={"b": 10},
        wf_output_names=[("NB", "out", "NB_out")])
=======
    nb = Node(name="NB", interface=interf_addvar, workingdir="nb")
    wfb = Workflow(name="wfb", workingdir="test_wfb", inputs={"b": 10},
                      wf_output_names=[("NB", "out", "NB_out")])
>>>>>>> 4a81e619
    wfb.add(nb)
    wfb.connect_wf_input("b", "NB", "b")
    wfb.connect_wf_input("a", "NB", "a")

    # adding 2 nodes and create a connection (as it is now)
    wf.add(wfb)
    wf.connect("NA", "out", "wfb", "a")
    assert wf.nodes[0].mapper == "NA.a"

    sub = Submitter(runnable=wf, plugin=plugin)
    sub.run()
    sub.close()

    assert wf.is_complete

    expected_A = [({"NA.a": 3}, 5), ({"NA.a": 5}, 7)]
    for i, res in enumerate(expected_A):
        assert wf.result["NA_out"][i][0] == res[0]
        assert wf.result["NA_out"][i][1] == res[1]

    # TODO: the naming rememebrs only the node, doesnt remember that a came from NA...
    # the naming should have names with workflows??
    expected_B = [({"NB.a": 5, "NB.b": 10}, 15), ({"NB.a": 7, "NB.b": 10}, 17)]
    key_sort = list(expected_B[0][0].keys())
    expected_B.sort(key=lambda t: [t[0][key] for key in key_sort])
    wf.result["NB_out"].sort(key=lambda t: [t[0][key] for key in key_sort])
    for i, res in enumerate(expected_B):
        assert wf.result["NB_out"][i][0] == res[0]
        assert wf.result["NB_out"][i][1] == res[1]


# testing CurrentInterface that is a temporary wrapper for current interfaces


@pytest.mark.skipif(
    not os.path.exists("/Users/dorota/nipype_workshop/data/ds000114"),
    reason="adding data")
@pytest.mark.parametrize("plugin", Plugins)
@python35_only
def test_current_node_1(change_dir, plugin):
    """Node with a current interface and inputs, no mapper, running interface"""
    interf_bet = CurrentInterface(interface=fsl.BET(), name="fsl_interface")

<<<<<<< HEAD
    nn = NewNode(
        name="NA",
        inputs={
            "in_file":
            "/Users/dorota/nipype_workshop/data/ds000114/sub-01/ses-test/anat/sub-01_ses-test_T1w.nii.gz"
        },
        interface=interf_bet,
        workingdir="test_cnd1_{}".format(plugin),
        output_names=["out_file"])
=======
    nn = Node(name="NA", inputs={"in_file": "/Users/dorota/nipype_workshop/data/ds000114/sub-01/ses-test/anat/sub-01_ses-test_T1w.nii.gz"}, interface=interf_bet,
                 workingdir="test_cnd1_{}".format(plugin), output_names=["out_file"])
>>>>>>> 4a81e619

    sub = Submitter(plugin=plugin, runnable=nn)
    sub.run()
    sub.close()
    # TODO: nodes only returns relative path
    assert "out_file" in nn.output.keys()


@pytest.mark.skipif(
    not os.path.exists("/Users/dorota/nipype_workshop/data/ds000114"),
    reason="adding data")
@pytest.mark.parametrize("plugin", Plugins)
@python35_only
def test_current_node_2(change_dir, plugin):
    """Node with a current interface and mapper"""
    interf_bet = CurrentInterface(interface=fsl.BET(), name="fsl_interface")

<<<<<<< HEAD
    in_file_l = [
        "/Users/dorota/nipype_workshop/data/ds000114/sub-01/ses-test/anat/sub-01_ses-test_T1w.nii.gz",
        "/Users/dorota/nipype_workshop/data/ds000114/sub-02/ses-test/anat/sub-02_ses-test_T1w.nii.gz"
    ]
    nn = NewNode(
        name="NA",
        inputs={"in_file": in_file_l},
        mapper="in_file",
        interface=interf_bet,
        print_val=False,
        workingdir="test_cnd2_{}".format(plugin),
        output_names=["out_file"])
=======
    in_file_l = ["/Users/dorota/nipype_workshop/data/ds000114/sub-01/ses-test/anat/sub-01_ses-test_T1w.nii.gz",
                 "/Users/dorota/nipype_workshop/data/ds000114/sub-02/ses-test/anat/sub-02_ses-test_T1w.nii.gz"]
    nn = Node(name="NA", inputs={"in_file": in_file_l}, mapper="in_file", interface=interf_bet, write_state=False,
                 workingdir="test_cnd2_{}".format(plugin), output_names=["out_file"])
>>>>>>> 4a81e619

    sub = Submitter(plugin=plugin, runnable=nn)
    sub.run()
    sub.close()

    assert "out_file" in nn.output.keys()
    assert "NA.in_file:0" in nn.output["out_file"].keys()
    assert "NA.in_file:1" in nn.output["out_file"].keys()


@pytest.mark.skipif(
    not os.path.exists("/Users/dorota/nipype_workshop/data/ds000114"),
    reason="adding data")
@pytest.mark.parametrize("plugin", Plugins)
@python35_only
def test_current_wf_1(change_dir, plugin):
    """Wf with a current interface, no mapper"""
    interf_bet = CurrentInterface(interface=fsl.BET(), name="fsl_interface")

<<<<<<< HEAD
    nn = NewNode(
        name="fsl",
        inputs={
            "in_file":
            "/Users/dorota/nipype_workshop/data/ds000114/sub-01/ses-test/anat/sub-01_ses-test_T1w.nii.gz"
        },
        interface=interf_bet,
        workingdir="nn",
        output_names=["out_file"],
        print_val=False)

    wf = NewWorkflow(
        workingdir="test_cwf_1_{}".format(plugin),
        name="cw1",
        wf_output_names=[("fsl", "out_file", "fsl_out")],
        print_val=False)
=======
    nn = Node(name="fsl", inputs={"in_file": "/Users/dorota/nipype_workshop/data/ds000114/sub-01/ses-test/anat/sub-01_ses-test_T1w.nii.gz"}, interface=interf_bet,
                 workingdir="nn", output_names=["out_file"], write_state=False)

    wf = Workflow( workingdir="test_cwf_1_{}".format(plugin), name="cw1", wf_output_names=[("fsl", "out_file", "fsl_out")],
                   write_state=False)
>>>>>>> 4a81e619
    wf.add_nodes([nn])

    sub = Submitter(plugin=plugin, runnable=wf)
    sub.run()
    sub.close()

    assert "fsl_out" in wf.output.keys()


@pytest.mark.skipif(
    not os.path.exists("/Users/dorota/nipype_workshop/data/ds000114"),
    reason="adding data")
@pytest.mark.parametrize("plugin", Plugins)
@python35_only
def test_current_wf_1a(change_dir, plugin):
    """Wf with a current interface, no mapper"""
    interf_bet = CurrentInterface(interface=fsl.BET(), name="fsl_interface")

<<<<<<< HEAD
    nn = NewNode(
        name="fsl",
        inputs={
            "in_file":
            "/Users/dorota/nipype_workshop/data/ds000114/sub-01/ses-test/anat/sub-01_ses-test_T1w.nii.gz"
        },
        interface=interf_bet,
        workingdir="nn",
        output_names=["out_file"],
        print_val=False)

    wf = NewWorkflow(
        workingdir="test_cwf_1a_{}".format(plugin),
        name="cw1",
        wf_output_names=[("fsl", "out_file", "fsl_out")],
        print_val=False)
=======
    nn = Node(name="fsl", inputs={"in_file": "/Users/dorota/nipype_workshop/data/ds000114/sub-01/ses-test/anat/sub-01_ses-test_T1w.nii.gz"}, interface=interf_bet,
                 workingdir="nn", output_names=["out_file"], write_state=False)

    wf = Workflow(workingdir="test_cwf_1a_{}".format(plugin), name="cw1", wf_output_names=[("fsl", "out_file", "fsl_out")],
                  write_state=False)
>>>>>>> 4a81e619
    wf.add(runnable=nn)

    sub = Submitter(plugin=plugin, runnable=wf)
    sub.run()
    sub.close()

    assert "fsl_out" in wf.output.keys()


@pytest.mark.skipif(
    not os.path.exists("/Users/dorota/nipype_workshop/data/ds000114"),
    reason="adding data")
@pytest.mark.parametrize("plugin", Plugins)
@python35_only
def test_current_wf_1b(change_dir, plugin):
    """Wf with a current interface, no mapper; using wf.add(nipype CurrentInterface)"""
    interf_bet = CurrentInterface(interface=fsl.BET(), name="fsl_interface")

<<<<<<< HEAD
    wf = NewWorkflow(
        workingdir="test_cwf_1b_{}".format(plugin),
        name="cw1",
        wf_output_names=[("fsl", "out_file", "fsl_out")],
        print_val=False)
    wf.add(
        runnable=interf_bet,
        name="fsl",
        workingdir="nn",
        output_names=["out_file"],
        print_val=False,
        inputs={
            "in_file":
            "/Users/dorota/nipype_workshop/data/ds000114/sub-01/ses-test/anat/sub-01_ses-test_T1w.nii.gz"
        })
=======
    wf = Workflow(workingdir="test_cwf_1b_{}".format(plugin), name="cw1", wf_output_names=[("fsl", "out_file", "fsl_out")],
                  write_state=False)
    wf.add(runnable=interf_bet, name="fsl", workingdir="nn", output_names=["out_file"], write_state=False,
           inputs={"in_file": "/Users/dorota/nipype_workshop/data/ds000114/sub-01/ses-test/anat/sub-01_ses-test_T1w.nii.gz"})
>>>>>>> 4a81e619

    sub = Submitter(plugin=plugin, runnable=wf)
    sub.run()
    sub.close()

    assert "fsl_out" in wf.output.keys()


@pytest.mark.skipif(
    not os.path.exists("/Users/dorota/nipype_workshop/data/ds000114"),
    reason="adding data")
@pytest.mark.parametrize("plugin", Plugins)
@python35_only
def test_current_wf_1c(change_dir, plugin):
    """Wf with a current interface, no mapper; using wf.add(nipype interface) """

<<<<<<< HEAD
    wf = NewWorkflow(
        workingdir="test_cwf_1c_{}".format(plugin),
        name="cw1",
        wf_output_names=[("fsl", "out_file", "fsl_out")],
        print_val=False)
    wf.add(
        runnable=fsl.BET(),
        name="fsl",
        workingdir="nn",
        output_names=["out_file"],
        print_val=False,
        inputs={
            "in_file":
            "/Users/dorota/nipype_workshop/data/ds000114/sub-01/ses-test/anat/sub-01_ses-test_T1w.nii.gz"
        })
=======
    wf = Workflow(workingdir="test_cwf_1c_{}".format(plugin), name="cw1", wf_output_names=[("fsl", "out_file", "fsl_out")],
                  write_state=False)
    wf.add(runnable=fsl.BET(), name="fsl", workingdir="nn", output_names=["out_file"], write_state=False,
           inputs={"in_file": "/Users/dorota/nipype_workshop/data/ds000114/sub-01/ses-test/anat/sub-01_ses-test_T1w.nii.gz"})
>>>>>>> 4a81e619

    sub = Submitter(plugin=plugin, runnable=wf)
    sub.run()
    sub.close()

    assert "fsl_out" in wf.output.keys()


@pytest.mark.skipif(
    not os.path.exists("/Users/dorota/nipype_workshop/data/ds000114"),
    reason="adding data")
@pytest.mark.parametrize("plugin", Plugins)
@python35_only
def test_current_wf_2(change_dir, plugin):
    """Wf with a current interface and mapper"""
    interf_bet = CurrentInterface(interface=fsl.BET(), name="fsl_interface")

<<<<<<< HEAD
    in_file_l = [
        "/Users/dorota/nipype_workshop/data/ds000114/sub-01/ses-test/anat/sub-01_ses-test_T1w.nii.gz",
        "/Users/dorota/nipype_workshop/data/ds000114/sub-02/ses-test/anat/sub-02_ses-test_T1w.nii.gz"
    ]

    nn = NewNode(
        name="fsl",
        interface=interf_bet,
        print_val=False,
        workingdir="nn",
        output_names=["out_file"])

    wf = NewWorkflow(
        workingdir="test_cwf_2_{}".format(plugin),
        name="cw2",
        wf_output_names=[("fsl", "out_file", "fsl_out")],
        inputs={"in_file": in_file_l},
        mapper="in_file",
        print_val=False)
=======
    in_file_l = ["/Users/dorota/nipype_workshop/data/ds000114/sub-01/ses-test/anat/sub-01_ses-test_T1w.nii.gz",
                 "/Users/dorota/nipype_workshop/data/ds000114/sub-02/ses-test/anat/sub-02_ses-test_T1w.nii.gz"]

    nn = Node(name="fsl", interface=interf_bet, write_state=False,
                 workingdir="nn", output_names=["out_file"])

    wf = Workflow( workingdir="test_cwf_2_{}".format(plugin), name="cw2", wf_output_names=[("fsl", "out_file", "fsl_out")],
                      inputs={"in_file": in_file_l}, mapper="in_file", write_state=False)
>>>>>>> 4a81e619
    wf.add_nodes([nn])
    wf.connect_wf_input("in_file", "fsl", "in_file")

    sub = Submitter(plugin=plugin, runnable=wf)
    sub.run()
    sub.close()

    assert "fsl_out" in wf.output.keys()
    assert 'cw2.in_file:0' in wf.output["fsl_out"].keys()
    assert 'cw2.in_file:1' in wf.output["fsl_out"].keys()


@pytest.mark.skipif(
    not os.path.exists("/Users/dorota/nipype_workshop/data/ds000114"),
    reason="adding data")
@pytest.mark.parametrize("plugin", Plugins)
@python35_only
def test_current_wf_2a(change_dir, plugin):
    """Wf with a current interface and mapper"""
    interf_bet = CurrentInterface(interface=fsl.BET(), name="fsl_interface")

<<<<<<< HEAD
    in_file_l = [
        "/data/ds000114/sub-01/ses-test/anat/sub-01_ses-test_T1w.nii.gz",
        "/data/ds000114/sub-02/ses-test/anat/sub-02_ses-test_T1w.nii.gz"
    ]

    nn = NewNode(
        name="fsl",
        interface=interf_bet,
        print_val=False,
        workingdir="nn",
        output_names=["out_file"],
        inputs={"in_file": in_file_l},
        mapper="in_file")

    wf = NewWorkflow(
        workingdir="test_cwf_2a_{}".format(plugin),
        name="cw2a",
        wf_output_names=[("fsl", "out_file", "fsl_out")],
        print_val=False)
=======
    in_file_l = ["/data/ds000114/sub-01/ses-test/anat/sub-01_ses-test_T1w.nii.gz",
                 "/data/ds000114/sub-02/ses-test/anat/sub-02_ses-test_T1w.nii.gz"]

    nn = Node(name="fsl", interface=interf_bet, write_state=False,
                 workingdir="nn", output_names=["out_file"],
                 inputs={"in_file": in_file_l}, mapper="in_file")

    wf = Workflow( workingdir="test_cwf_2a_{}".format(plugin), name="cw2a", wf_output_names=[("fsl", "out_file", "fsl_out")],
                   write_state=False)
>>>>>>> 4a81e619
    wf.add_nodes([nn])
    # wf.connect_wf_input("in_file", "fsl", "in_file")

    sub = Submitter(plugin=plugin, runnable=wf)
    sub.run()
    sub.close()

    assert "fsl_out" in wf.output.keys()
    assert 'fsl.in_file:0' in wf.output["fsl_out"].keys()
    assert 'fsl.in_file:1' in wf.output["fsl_out"].keys()<|MERGE_RESOLUTION|>--- conflicted
+++ resolved
@@ -63,12 +63,7 @@
 def test_node_3():
     """Node with interface, inputs and mapper"""
     interf_addtwo = FunctionInterface(fun_addtwo, ["out"])
-<<<<<<< HEAD
-    nn = NewNode(
-        name="NA", interface=interf_addtwo, inputs={"a": [3, 5]}, mapper="a")
-=======
     nn = Node(name="NA", interface=interf_addtwo, inputs={"a": [3, 5]}, mapper="a")
->>>>>>> 4a81e619
     assert nn.mapper == "NA.a"
     assert (nn.inputs["NA.a"] == np.array([3, 5])).all()
 
@@ -112,16 +107,8 @@
 def test_node_5(plugin, change_dir):
     """Node with interface and inputs, no mapper, running interface"""
     interf_addtwo = FunctionInterface(fun_addtwo, ["out"])
-<<<<<<< HEAD
-    nn = NewNode(
-        name="NA",
-        inputs={"a": 3},
-        interface=interf_addtwo,
-        workingdir="test_nd5_{}".format(plugin))
-=======
     nn = Node(name="NA", inputs={"a": 3}, interface=interf_addtwo,
                  workingdir="test_nd5_{}".format(plugin))
->>>>>>> 4a81e619
 
     assert (nn.inputs["NA.a"] == np.array([3])).all()
 
@@ -146,14 +133,7 @@
 def test_node_6(plugin, change_dir):
     """Node with interface, inputs and the simplest mapper, running interface"""
     interf_addtwo = FunctionInterface(fun_addtwo, ["out"])
-<<<<<<< HEAD
-    nn = NewNode(
-        name="NA",
-        interface=interf_addtwo,
-        workingdir="test_nd6_{}".format(plugin))
-=======
     nn = Node(name="NA", interface=interf_addtwo, workingdir="test_nd6_{}".format(plugin))
->>>>>>> 4a81e619
     nn.map(mapper="a", inputs={"a": [3, 5]})
 
     assert nn.mapper == "NA.a"
@@ -180,14 +160,7 @@
 def test_node_7(plugin, change_dir):
     """Node with interface, inputs and scalar mapper, running interface"""
     interf_addvar = FunctionInterface(fun_addvar, ["out"])
-<<<<<<< HEAD
-    nn = NewNode(
-        name="NA",
-        interface=interf_addvar,
-        workingdir="test_nd7_{}".format(plugin))
-=======
     nn = Node(name="NA", interface=interf_addvar, workingdir="test_nd7_{}".format(plugin))
->>>>>>> 4a81e619
     # scalar mapper
     nn.map(mapper=("a", "b"), inputs={"a": [3, 5], "b": [2, 1]})
 
@@ -216,14 +189,7 @@
 def test_node_8(plugin, change_dir):
     """Node with interface, inputs and vector mapper, running interface"""
     interf_addvar = FunctionInterface(fun_addvar, ["out"])
-<<<<<<< HEAD
-    nn = NewNode(
-        name="NA",
-        interface=interf_addvar,
-        workingdir="test_nd8_{}".format(plugin))
-=======
     nn = Node(name="NA", interface=interf_addvar, workingdir="test_nd8_{}".format(plugin))
->>>>>>> 4a81e619
     # [] for outer product
     nn.map(mapper=["a", "b"], inputs={"a": [3, 5], "b": [2, 1]})
 
@@ -311,12 +277,7 @@
 
     # the second node does not have explicit mapper (but keeps the mapper from the NA node)
     interf_addvar = FunctionInterface(fun_addvar, ["out"])
-<<<<<<< HEAD
-    nb = NewNode(
-        name="NB", interface=interf_addvar, inputs={"b": 10}, workingdir="nb")
-=======
     nb = Node(name="NB", interface=interf_addvar, inputs={"b": 10}, workingdir="nb")
->>>>>>> 4a81e619
 
     # adding 2 nodes and create a connection (as it is now)
     wf.add_nodes([na, nb])
@@ -803,14 +764,7 @@
 def test_workflow_7(plugin, change_dir):
     """using inputs for workflow and connect_workflow"""
     # adding inputs to the workflow directly
-<<<<<<< HEAD
-    wf = NewWorkflow(
-        name="wf7",
-        inputs={"wfa": [3, 5]},
-        workingdir="test_wf7_{}".format(plugin))
-=======
     wf = Workflow(name="wf7", inputs={"wfa": [3, 5]}, workingdir="test_wf7_{}".format(plugin))
->>>>>>> 4a81e619
     interf_addtwo = FunctionInterface(fun_addtwo, ["out"])
     na = Node(name="NA", interface=interf_addtwo, workingdir="na")
 
@@ -837,14 +791,7 @@
 @python35_only
 def test_workflow_7a(plugin, change_dir):
     """using inputs for workflow and kwarg arg in add (instead of connect)"""
-<<<<<<< HEAD
-    wf = NewWorkflow(
-        name="wf7a",
-        inputs={"wfa": [3, 5]},
-        workingdir="test_wf7a_{}".format(plugin))
-=======
     wf = Workflow(name="wf7a", inputs={"wfa": [3, 5]}, workingdir="test_wf7a_{}".format(plugin))
->>>>>>> 4a81e619
     interf_addtwo = FunctionInterface(fun_addtwo, ["out"])
     na = Node(name="NA", interface=interf_addtwo, workingdir="na")
     # using kwrg argument in the add method (instead of connect or connect_wf_input
@@ -869,12 +816,7 @@
 @python35_only
 def test_workflow_8(plugin, change_dir):
     """using inputs for workflow and connect_wf_input for the second node"""
-<<<<<<< HEAD
-    wf = NewWorkflow(
-        name="wf8", workingdir="test_wf8_{}".format(plugin), inputs={"b": 10})
-=======
     wf = Workflow(name="wf8", workingdir="test_wf8_{}".format(plugin), inputs={"b": 10})
->>>>>>> 4a81e619
     interf_addtwo = FunctionInterface(fun_addtwo, ["out"])
     na = Node(name="NA", interface=interf_addtwo, workingdir="na")
     na.map(mapper="a", inputs={"a": [3, 5]})
@@ -1144,15 +1086,8 @@
 @python35_only
 def test_workflow_12(plugin, change_dir):
     """testing if wf.result works (the same workflow as in test_workflow_6)"""
-<<<<<<< HEAD
-    wf = NewWorkflow(
-        name="wf12",
-        workingdir="test_wf12_{}".format(plugin),
-        wf_output_names=[("NA", "out", "NA_out"), ("NB", "out")])
-=======
     wf = Workflow(name="wf12", workingdir="test_wf12_{}".format(plugin),
                      wf_output_names=[("NA", "out", "NA_out"), ("NB", "out")])
->>>>>>> 4a81e619
     interf_addtwo = FunctionInterface(fun_addtwo, ["out"])
     na = Node(name="NA", interface=interf_addtwo, workingdir="na")
 
@@ -1197,15 +1132,8 @@
 @python35_only
 def test_workflow_12a(plugin, change_dir):
     """testing if wf.result raises exceptione (the same workflow as in test_workflow_6)"""
-<<<<<<< HEAD
-    wf = NewWorkflow(
-        name="wf12a",
-        workingdir="test_wf12a_{}".format(plugin),
-        wf_output_names=[("NA", "out", "wf_out"), ("NB", "out", "wf_out")])
-=======
     wf = Workflow(name="wf12a", workingdir="test_wf12a_{}".format(plugin),
                      wf_output_names=[("NA", "out", "wf_out"), ("NB", "out", "wf_out")])
->>>>>>> 4a81e619
     interf_addtwo = FunctionInterface(fun_addtwo, ["out"])
     na = Node(name="NA", interface=interf_addtwo, workingdir="na")
 
@@ -1233,17 +1161,8 @@
 @python35_only
 def test_workflow_13(plugin, change_dir):
     """using inputs for workflow and connect_wf_input"""
-<<<<<<< HEAD
-    wf = NewWorkflow(
-        name="wf13",
-        inputs={"wfa": [3, 5]},
-        mapper="wfa",
-        workingdir="test_wf13_{}".format(plugin),
-        wf_output_names=[("NA", "out", "NA_out")])
-=======
     wf = Workflow(name="wf13", inputs={"wfa": [3, 5]}, mapper="wfa", workingdir="test_wf13_{}".format(plugin),
                      wf_output_names=[("NA", "out", "NA_out")])
->>>>>>> 4a81e619
     interf_addtwo = FunctionInterface(fun_addtwo, ["out"])
     na = Node(name="NA", interface=interf_addtwo, workingdir="na")
     wf.add(na)
@@ -1273,26 +1192,10 @@
 @python35_only
 def test_workflow_13a(plugin, change_dir):
     """using inputs for workflow and connect_wf_input (the node has 2 inputs)"""
-<<<<<<< HEAD
-    wf = NewWorkflow(
-        name="wf13a",
-        inputs={"wfa": [3, 5]},
-        mapper="wfa",
-        workingdir="test_wf13a_{}".format(plugin),
-        wf_output_names=[("NA", "out", "NA_out")])
-    interf_addvar = FunctionInterface(fun_addvar, ["out"])
-    na = NewNode(
-        name="NA",
-        interface=interf_addvar,
-        workingdir="na",
-        mapper="b",
-        inputs={"b": [10, 20]})
-=======
     wf = Workflow(name="wf13a", inputs={"wfa": [3, 5]}, mapper="wfa", workingdir="test_wf13a_{}".format(plugin),
                      wf_output_names=[("NA", "out", "NA_out")])
     interf_addvar = FunctionInterface(fun_addvar, ["out"])
     na = Node(name="NA", interface=interf_addvar, workingdir="na", mapper="b", inputs={"b": [10, 20]})
->>>>>>> 4a81e619
     wf.add(na)
     wf.connect_wf_input("wfa", "NA", "a")
 
@@ -1330,15 +1233,8 @@
 @python35_only
 def test_workflow_13c(plugin, change_dir):
     """using inputs for workflow and connect_wf_input, using wf.map(mapper, inputs)"""
-<<<<<<< HEAD
-    wf = NewWorkflow(
-        name="wf13c",
-        workingdir="test_wf13c_{}".format(plugin),
-        wf_output_names=[("NA", "out", "NA_out")])
-=======
     wf = Workflow(name="wf13c", workingdir="test_wf13c_{}".format(plugin),
                      wf_output_names=[("NA", "out", "NA_out")])
->>>>>>> 4a81e619
     interf_addtwo = FunctionInterface(fun_addtwo, ["out"])
     na = Node(name="NA", interface=interf_addtwo, workingdir="na")
     wf.add(na).map(mapper="wfa", inputs={"wfa": [3, 5]})
@@ -1367,17 +1263,9 @@
     @python35_only
     def test_workflow_13b(plugin, change_dir):
         """using inputs for workflow and connect_wf_input, using wf.map(mapper)"""
-<<<<<<< HEAD
-        wf = NewWorkflow(
-            name="wf13b",
-            inputs={"wfa": [3, 5]},
-            workingdir="test_wf13b_{}".format(plugin),
-            wf_output_names=[("NA", "out", "NA_out")])
-=======
         wf = Workflow(name="wf13b", inputs={"wfa": [3, 5]},
                          workingdir="test_wf13b_{}".format(plugin),
                          wf_output_names=[("NA", "out", "NA_out")])
->>>>>>> 4a81e619
         interf_addtwo = FunctionInterface(fun_addtwo, ["out"])
         na = Node(name="NA", interface=interf_addtwo, workingdir="na")
         wf.add(na).map(mapper="wfa")
@@ -1411,20 +1299,6 @@
 def test_workflow_14(plugin, change_dir):
     """workflow with a workflow as a node (no mapper)"""
     interf_addtwo = FunctionInterface(fun_addtwo, ["out"])
-<<<<<<< HEAD
-    na = NewNode(
-        name="NA", interface=interf_addtwo, workingdir="na", inputs={"a": 3})
-    wfa = NewWorkflow(
-        name="wfa",
-        workingdir="test_wfa",
-        wf_output_names=[("NA", "out", "NA_out")])
-    wfa.add(na)
-
-    wf = NewWorkflow(
-        name="wf14",
-        workingdir="test_wf14_{}".format(plugin),
-        wf_output_names=[("wfa", "NA_out", "wfa_out")])
-=======
     na = Node(name="NA", interface=interf_addtwo, workingdir="na", inputs={"a": 3})
     wfa = Workflow(name="wfa", workingdir="test_wfa",
                       wf_output_names=[("NA", "out", "NA_out")])
@@ -1432,7 +1306,6 @@
 
     wf = Workflow(name="wf14", workingdir="test_wf14_{}".format(plugin),
                      wf_output_names=[("wfa", "NA_out", "wfa_out")])
->>>>>>> 4a81e619
     wf.add(wfa)
 
     sub = Submitter(runnable=wf, plugin=plugin)
@@ -1451,21 +1324,6 @@
 def test_workflow_14a(plugin, change_dir):
     """workflow with a workflow as a node (no mapper, using connect_wf_input in wfa)"""
     interf_addtwo = FunctionInterface(fun_addtwo, ["out"])
-<<<<<<< HEAD
-    na = NewNode(name="NA", interface=interf_addtwo, workingdir="na")
-    wfa = NewWorkflow(
-        name="wfa",
-        workingdir="test_wfa",
-        inputs={"a": 3},
-        wf_output_names=[("NA", "out", "NA_out")])
-    wfa.add(na)
-    wfa.connect_wf_input("a", "NA", "a")
-
-    wf = NewWorkflow(
-        name="wf14a",
-        workingdir="test_wf14a_{}".format(plugin),
-        wf_output_names=[("wfa", "NA_out", "wfa_out")])
-=======
     na = Node(name="NA", interface=interf_addtwo, workingdir="na")
     wfa = Workflow(name="wfa", workingdir="test_wfa", inputs={"a": 3},
                       wf_output_names=[("NA", "out", "NA_out")])
@@ -1474,7 +1332,6 @@
 
     wf = Workflow(name="wf14a", workingdir="test_wf14a_{}".format(plugin),
                      wf_output_names=[("wfa", "NA_out", "wfa_out")])
->>>>>>> 4a81e619
     wf.add(wfa)
 
     sub = Submitter(runnable=wf, plugin=plugin)
@@ -1493,21 +1350,6 @@
 def test_workflow_14b(plugin, change_dir):
     """workflow with a workflow as a node (no mapper, using connect_wf_input in wfa and wf)"""
     interf_addtwo = FunctionInterface(fun_addtwo, ["out"])
-<<<<<<< HEAD
-    na = NewNode(name="NA", interface=interf_addtwo, workingdir="na")
-    wfa = NewWorkflow(
-        name="wfa",
-        workingdir="test_wfa",
-        wf_output_names=[("NA", "out", "NA_out")])
-    wfa.add(na)
-    wfa.connect_wf_input("a", "NA", "a")
-
-    wf = NewWorkflow(
-        name="wf14b",
-        workingdir="test_wf14b_{}".format(plugin),
-        wf_output_names=[("wfa", "NA_out", "wfa_out")],
-        inputs={"a": 3})
-=======
     na = Node(name="NA", interface=interf_addtwo, workingdir="na")
     wfa = Workflow(name="wfa", workingdir="test_wfa",
                       wf_output_names=[("NA", "out", "NA_out")])
@@ -1516,7 +1358,6 @@
 
     wf = Workflow(name="wf14b", workingdir="test_wf14b_{}".format(plugin),
                      wf_output_names=[("wfa", "NA_out", "wfa_out")], inputs={"a": 3})
->>>>>>> 4a81e619
     wf.add(wfa)
     wf.connect_wf_input("a", "wfa", "a")
 
@@ -1536,24 +1377,6 @@
 def test_workflow_15(plugin, change_dir):
     """workflow with a workflow as a node with mapper (like 14 but with a mapper)"""
     interf_addtwo = FunctionInterface(fun_addtwo, ["out"])
-<<<<<<< HEAD
-    na = NewNode(
-        name="NA",
-        interface=interf_addtwo,
-        workingdir="na",
-        inputs={"a": [3, 5]},
-        mapper="a")
-    wfa = NewWorkflow(
-        name="wfa",
-        workingdir="test_wfa",
-        wf_output_names=[("NA", "out", "NA_out")])
-    wfa.add(na)
-
-    wf = NewWorkflow(
-        name="wf15",
-        workingdir="test_wf15_{}".format(plugin),
-        wf_output_names=[("wfa", "NA_out", "wfa_out")])
-=======
     na = Node(name="NA", interface=interf_addtwo, workingdir="na",
                  inputs={"a": [3, 5]}, mapper="a")
     wfa = Workflow(name="wfa", workingdir="test_wfa",
@@ -1562,7 +1385,6 @@
 
     wf = Workflow(name="wf15", workingdir="test_wf15_{}".format(plugin),
                      wf_output_names=[("wfa", "NA_out", "wfa_out")])
->>>>>>> 4a81e619
     wf.add(wfa)
 
     sub = Submitter(runnable=wf, plugin=plugin)
@@ -1580,36 +1402,17 @@
 @python35_only
 def test_workflow_16(plugin, change_dir):
     """workflow with two nodes, and one is a workflow (no mapper)"""
-<<<<<<< HEAD
-    wf = NewWorkflow(
-        name="wf16",
-        workingdir="test_wf16_{}".format(plugin),
-        wf_output_names=[("wfb", "NB_out"), ("NA", "out", "NA_out")])
-    interf_addtwo = FunctionInterface(fun_addtwo, ["out"])
-    na = NewNode(
-        name="NA", interface=interf_addtwo, workingdir="na", inputs={"a": 3})
-=======
     wf = Workflow(name="wf16", workingdir="test_wf16_{}".format(plugin),
                      wf_output_names=[("wfb", "NB_out"), ("NA", "out", "NA_out")])
     interf_addtwo = FunctionInterface(fun_addtwo, ["out"])
     na = Node(name="NA", interface=interf_addtwo, workingdir="na", inputs={"a": 3})
->>>>>>> 4a81e619
     wf.add(na)
 
     # the second node does not have explicit mapper (but keeps the mapper from the NA node)
     interf_addvar = FunctionInterface(fun_addvar, ["out"])
-<<<<<<< HEAD
-    nb = NewNode(name="NB", interface=interf_addvar, workingdir="nb")
-    wfb = NewWorkflow(
-        name="wfb",
-        workingdir="test_wfb",
-        inputs={"b": 10},
-        wf_output_names=[("NB", "out", "NB_out")])
-=======
     nb = Node(name="NB", interface=interf_addvar, workingdir="nb")
     wfb = Workflow(name="wfb", workingdir="test_wfb", inputs={"b": 10},
                       wf_output_names=[("NB", "out", "NB_out")])
->>>>>>> 4a81e619
     wfb.add(nb)
     wfb.connect_wf_input("b", "NB", "b")
     wfb.connect_wf_input("a", "NB", "a")
@@ -1639,15 +1442,8 @@
 @python35_only
 def test_workflow_16a(plugin, change_dir):
     """workflow with two nodes, and one is a workflow (with mapper)"""
-<<<<<<< HEAD
-    wf = NewWorkflow(
-        name="wf16a",
-        workingdir="test_wf16a_{}".format(plugin),
-        wf_output_names=[("wfb", "NB_out"), ("NA", "out", "NA_out")])
-=======
     wf = Workflow(name="wf16a", workingdir="test_wf16a_{}".format(plugin),
                      wf_output_names=[("wfb", "NB_out"), ("NA", "out", "NA_out")])
->>>>>>> 4a81e619
     interf_addtwo = FunctionInterface(fun_addtwo, ["out"])
     na = Node(name="NA", interface=interf_addtwo, workingdir="na")
     na.map(mapper="a", inputs={"a": [3, 5]})
@@ -1655,18 +1451,9 @@
 
     # the second node does not have explicit mapper (but keeps the mapper from the NA node)
     interf_addvar = FunctionInterface(fun_addvar, ["out"])
-<<<<<<< HEAD
-    nb = NewNode(name="NB", interface=interf_addvar, workingdir="nb")
-    wfb = NewWorkflow(
-        name="wfb",
-        workingdir="test_wfb",
-        inputs={"b": 10},
-        wf_output_names=[("NB", "out", "NB_out")])
-=======
     nb = Node(name="NB", interface=interf_addvar, workingdir="nb")
     wfb = Workflow(name="wfb", workingdir="test_wfb", inputs={"b": 10},
                       wf_output_names=[("NB", "out", "NB_out")])
->>>>>>> 4a81e619
     wfb.add(nb)
     wfb.connect_wf_input("b", "NB", "b")
     wfb.connect_wf_input("a", "NB", "a")
@@ -1710,20 +1497,8 @@
     """Node with a current interface and inputs, no mapper, running interface"""
     interf_bet = CurrentInterface(interface=fsl.BET(), name="fsl_interface")
 
-<<<<<<< HEAD
-    nn = NewNode(
-        name="NA",
-        inputs={
-            "in_file":
-            "/Users/dorota/nipype_workshop/data/ds000114/sub-01/ses-test/anat/sub-01_ses-test_T1w.nii.gz"
-        },
-        interface=interf_bet,
-        workingdir="test_cnd1_{}".format(plugin),
-        output_names=["out_file"])
-=======
     nn = Node(name="NA", inputs={"in_file": "/Users/dorota/nipype_workshop/data/ds000114/sub-01/ses-test/anat/sub-01_ses-test_T1w.nii.gz"}, interface=interf_bet,
                  workingdir="test_cnd1_{}".format(plugin), output_names=["out_file"])
->>>>>>> 4a81e619
 
     sub = Submitter(plugin=plugin, runnable=nn)
     sub.run()
@@ -1741,25 +1516,10 @@
     """Node with a current interface and mapper"""
     interf_bet = CurrentInterface(interface=fsl.BET(), name="fsl_interface")
 
-<<<<<<< HEAD
-    in_file_l = [
-        "/Users/dorota/nipype_workshop/data/ds000114/sub-01/ses-test/anat/sub-01_ses-test_T1w.nii.gz",
-        "/Users/dorota/nipype_workshop/data/ds000114/sub-02/ses-test/anat/sub-02_ses-test_T1w.nii.gz"
-    ]
-    nn = NewNode(
-        name="NA",
-        inputs={"in_file": in_file_l},
-        mapper="in_file",
-        interface=interf_bet,
-        print_val=False,
-        workingdir="test_cnd2_{}".format(plugin),
-        output_names=["out_file"])
-=======
     in_file_l = ["/Users/dorota/nipype_workshop/data/ds000114/sub-01/ses-test/anat/sub-01_ses-test_T1w.nii.gz",
                  "/Users/dorota/nipype_workshop/data/ds000114/sub-02/ses-test/anat/sub-02_ses-test_T1w.nii.gz"]
     nn = Node(name="NA", inputs={"in_file": in_file_l}, mapper="in_file", interface=interf_bet, write_state=False,
                  workingdir="test_cnd2_{}".format(plugin), output_names=["out_file"])
->>>>>>> 4a81e619
 
     sub = Submitter(plugin=plugin, runnable=nn)
     sub.run()
@@ -1779,30 +1539,11 @@
     """Wf with a current interface, no mapper"""
     interf_bet = CurrentInterface(interface=fsl.BET(), name="fsl_interface")
 
-<<<<<<< HEAD
-    nn = NewNode(
-        name="fsl",
-        inputs={
-            "in_file":
-            "/Users/dorota/nipype_workshop/data/ds000114/sub-01/ses-test/anat/sub-01_ses-test_T1w.nii.gz"
-        },
-        interface=interf_bet,
-        workingdir="nn",
-        output_names=["out_file"],
-        print_val=False)
-
-    wf = NewWorkflow(
-        workingdir="test_cwf_1_{}".format(plugin),
-        name="cw1",
-        wf_output_names=[("fsl", "out_file", "fsl_out")],
-        print_val=False)
-=======
     nn = Node(name="fsl", inputs={"in_file": "/Users/dorota/nipype_workshop/data/ds000114/sub-01/ses-test/anat/sub-01_ses-test_T1w.nii.gz"}, interface=interf_bet,
                  workingdir="nn", output_names=["out_file"], write_state=False)
 
     wf = Workflow( workingdir="test_cwf_1_{}".format(plugin), name="cw1", wf_output_names=[("fsl", "out_file", "fsl_out")],
                    write_state=False)
->>>>>>> 4a81e619
     wf.add_nodes([nn])
 
     sub = Submitter(plugin=plugin, runnable=wf)
@@ -1821,30 +1562,11 @@
     """Wf with a current interface, no mapper"""
     interf_bet = CurrentInterface(interface=fsl.BET(), name="fsl_interface")
 
-<<<<<<< HEAD
-    nn = NewNode(
-        name="fsl",
-        inputs={
-            "in_file":
-            "/Users/dorota/nipype_workshop/data/ds000114/sub-01/ses-test/anat/sub-01_ses-test_T1w.nii.gz"
-        },
-        interface=interf_bet,
-        workingdir="nn",
-        output_names=["out_file"],
-        print_val=False)
-
-    wf = NewWorkflow(
-        workingdir="test_cwf_1a_{}".format(plugin),
-        name="cw1",
-        wf_output_names=[("fsl", "out_file", "fsl_out")],
-        print_val=False)
-=======
     nn = Node(name="fsl", inputs={"in_file": "/Users/dorota/nipype_workshop/data/ds000114/sub-01/ses-test/anat/sub-01_ses-test_T1w.nii.gz"}, interface=interf_bet,
                  workingdir="nn", output_names=["out_file"], write_state=False)
 
     wf = Workflow(workingdir="test_cwf_1a_{}".format(plugin), name="cw1", wf_output_names=[("fsl", "out_file", "fsl_out")],
                   write_state=False)
->>>>>>> 4a81e619
     wf.add(runnable=nn)
 
     sub = Submitter(plugin=plugin, runnable=wf)
@@ -1863,28 +1585,10 @@
     """Wf with a current interface, no mapper; using wf.add(nipype CurrentInterface)"""
     interf_bet = CurrentInterface(interface=fsl.BET(), name="fsl_interface")
 
-<<<<<<< HEAD
-    wf = NewWorkflow(
-        workingdir="test_cwf_1b_{}".format(plugin),
-        name="cw1",
-        wf_output_names=[("fsl", "out_file", "fsl_out")],
-        print_val=False)
-    wf.add(
-        runnable=interf_bet,
-        name="fsl",
-        workingdir="nn",
-        output_names=["out_file"],
-        print_val=False,
-        inputs={
-            "in_file":
-            "/Users/dorota/nipype_workshop/data/ds000114/sub-01/ses-test/anat/sub-01_ses-test_T1w.nii.gz"
-        })
-=======
     wf = Workflow(workingdir="test_cwf_1b_{}".format(plugin), name="cw1", wf_output_names=[("fsl", "out_file", "fsl_out")],
                   write_state=False)
     wf.add(runnable=interf_bet, name="fsl", workingdir="nn", output_names=["out_file"], write_state=False,
            inputs={"in_file": "/Users/dorota/nipype_workshop/data/ds000114/sub-01/ses-test/anat/sub-01_ses-test_T1w.nii.gz"})
->>>>>>> 4a81e619
 
     sub = Submitter(plugin=plugin, runnable=wf)
     sub.run()
@@ -1901,28 +1605,10 @@
 def test_current_wf_1c(change_dir, plugin):
     """Wf with a current interface, no mapper; using wf.add(nipype interface) """
 
-<<<<<<< HEAD
-    wf = NewWorkflow(
-        workingdir="test_cwf_1c_{}".format(plugin),
-        name="cw1",
-        wf_output_names=[("fsl", "out_file", "fsl_out")],
-        print_val=False)
-    wf.add(
-        runnable=fsl.BET(),
-        name="fsl",
-        workingdir="nn",
-        output_names=["out_file"],
-        print_val=False,
-        inputs={
-            "in_file":
-            "/Users/dorota/nipype_workshop/data/ds000114/sub-01/ses-test/anat/sub-01_ses-test_T1w.nii.gz"
-        })
-=======
     wf = Workflow(workingdir="test_cwf_1c_{}".format(plugin), name="cw1", wf_output_names=[("fsl", "out_file", "fsl_out")],
                   write_state=False)
     wf.add(runnable=fsl.BET(), name="fsl", workingdir="nn", output_names=["out_file"], write_state=False,
            inputs={"in_file": "/Users/dorota/nipype_workshop/data/ds000114/sub-01/ses-test/anat/sub-01_ses-test_T1w.nii.gz"})
->>>>>>> 4a81e619
 
     sub = Submitter(plugin=plugin, runnable=wf)
     sub.run()
@@ -1940,27 +1626,6 @@
     """Wf with a current interface and mapper"""
     interf_bet = CurrentInterface(interface=fsl.BET(), name="fsl_interface")
 
-<<<<<<< HEAD
-    in_file_l = [
-        "/Users/dorota/nipype_workshop/data/ds000114/sub-01/ses-test/anat/sub-01_ses-test_T1w.nii.gz",
-        "/Users/dorota/nipype_workshop/data/ds000114/sub-02/ses-test/anat/sub-02_ses-test_T1w.nii.gz"
-    ]
-
-    nn = NewNode(
-        name="fsl",
-        interface=interf_bet,
-        print_val=False,
-        workingdir="nn",
-        output_names=["out_file"])
-
-    wf = NewWorkflow(
-        workingdir="test_cwf_2_{}".format(plugin),
-        name="cw2",
-        wf_output_names=[("fsl", "out_file", "fsl_out")],
-        inputs={"in_file": in_file_l},
-        mapper="in_file",
-        print_val=False)
-=======
     in_file_l = ["/Users/dorota/nipype_workshop/data/ds000114/sub-01/ses-test/anat/sub-01_ses-test_T1w.nii.gz",
                  "/Users/dorota/nipype_workshop/data/ds000114/sub-02/ses-test/anat/sub-02_ses-test_T1w.nii.gz"]
 
@@ -1969,7 +1634,6 @@
 
     wf = Workflow( workingdir="test_cwf_2_{}".format(plugin), name="cw2", wf_output_names=[("fsl", "out_file", "fsl_out")],
                       inputs={"in_file": in_file_l}, mapper="in_file", write_state=False)
->>>>>>> 4a81e619
     wf.add_nodes([nn])
     wf.connect_wf_input("in_file", "fsl", "in_file")
 
@@ -1991,27 +1655,6 @@
     """Wf with a current interface and mapper"""
     interf_bet = CurrentInterface(interface=fsl.BET(), name="fsl_interface")
 
-<<<<<<< HEAD
-    in_file_l = [
-        "/data/ds000114/sub-01/ses-test/anat/sub-01_ses-test_T1w.nii.gz",
-        "/data/ds000114/sub-02/ses-test/anat/sub-02_ses-test_T1w.nii.gz"
-    ]
-
-    nn = NewNode(
-        name="fsl",
-        interface=interf_bet,
-        print_val=False,
-        workingdir="nn",
-        output_names=["out_file"],
-        inputs={"in_file": in_file_l},
-        mapper="in_file")
-
-    wf = NewWorkflow(
-        workingdir="test_cwf_2a_{}".format(plugin),
-        name="cw2a",
-        wf_output_names=[("fsl", "out_file", "fsl_out")],
-        print_val=False)
-=======
     in_file_l = ["/data/ds000114/sub-01/ses-test/anat/sub-01_ses-test_T1w.nii.gz",
                  "/data/ds000114/sub-02/ses-test/anat/sub-02_ses-test_T1w.nii.gz"]
 
@@ -2021,7 +1664,6 @@
 
     wf = Workflow( workingdir="test_cwf_2a_{}".format(plugin), name="cw2a", wf_output_names=[("fsl", "out_file", "fsl_out")],
                    write_state=False)
->>>>>>> 4a81e619
     wf.add_nodes([nn])
     # wf.connect_wf_input("in_file", "fsl", "in_file")
 
