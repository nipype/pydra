--- conflicted
+++ resolved
@@ -198,15 +198,7 @@
         inputs = attr.asdict(self.inputs)
         del inputs["_func"]
         self.output_ = None
-<<<<<<< HEAD
         output = dill.loads(self.inputs._func)(**inputs)
-        if output is not None:
-            output_names = [el[0] for el in self.output_spec.fields]
-            self.output_ = {}
-            if len(output_names) > 1:
-                if len(output_names) == len(output):
-=======
-        output = cp.loads(self.inputs._func)(**inputs)
         output_names = [el[0] for el in self.output_spec.fields]
         if output is None:
             self.output_ = dict((nm, None) for nm in output_names)
@@ -216,7 +208,6 @@
                 self.output_ = {output_names[0]: output}
             else:
                 if isinstance(output, tuple) and len(output_names) == len(output):
->>>>>>> 677d3dd2
                     self.output_ = dict(zip(output_names, output))
                 else:
                     raise Exception(
