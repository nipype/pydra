<<<<<<< HEAD
from .__about__ import (
    __version__,
    __author__,
    __license__,
    __maintainer__,
    __email__,
    __status__,
    __url__,
    __packagename__,
    __description__,
    __longdesc__,
)

from .engine import Workflow, to_task, Submitter
=======
from ._version import get_versions

__version__ = get_versions()["version"]
del get_versions
>>>>>>> 86ac7adf
<|MERGE_RESOLUTION|>--- conflicted
+++ resolved
@@ -1,21 +1,6 @@
-<<<<<<< HEAD
-from .__about__ import (
-    __version__,
-    __author__,
-    __license__,
-    __maintainer__,
-    __email__,
-    __status__,
-    __url__,
-    __packagename__,
-    __description__,
-    __longdesc__,
-)
-
-from .engine import Workflow, to_task, Submitter
-=======
 from ._version import get_versions
 
 __version__ = get_versions()["version"]
 del get_versions
->>>>>>> 86ac7adf
+
+from .engine import Workflow, to_task, Submitter