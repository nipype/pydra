--- conflicted
+++ resolved
@@ -70,34 +70,6 @@
 
 
     steps:
-<<<<<<< HEAD
-    - uses: actions/checkout@v2
-    - name: Disable etelemetry
-      run:  echo "NO_ET=TRUE" >> $GITHUB_ENV
-    - name: Set up Python ${{ matrix.python-version }} on ${{ matrix.os }}
-      uses: actions/setup-python@v2
-      with:
-        python-version: ${{ matrix.python-version }}
-    - name: Update build tools
-      run: python -m pip install --upgrade pip build
-    - name: Set-up Git-annex
-      run: |
-        if [ "${{ runner.os }}" == "Linux" ]; then
-          wget -O- http://neuro.debian.net/lists/jammy.us-ca.libre | sudo tee /etc/apt/sources.list.d/neurodebian.sources.list
-          sudo apt-key adv --recv-keys --keyserver hkps://keyserver.ubuntu.com 0xA5D32F012649A5A9
-          sudo apt-get update
-          sudo apt-get install git-annex-standalone
-        elif [ "${{ runner.os }}" == "macOS" ]; then
-          brew install git-annex
-        elif [ "${{ runner.os }}" == "Windows" ]; then
-          pip install datalad-installer
-          datalad-installer git-annex -m datalad/packages
-        fi
-    - name: Set-up git credentials
-      run: |
-        git config --global user.email "github-actions[bot]@users.noreply.github.com"
-        git config --global user.name "github-actions[bot]"
-=======
       - name: Fetch sdist/wheel
         uses: actions/download-artifact@v3
         if: matrix.install == 'sdist' || matrix.install == 'wheel'
@@ -120,7 +92,25 @@
           python-version: ${{ matrix.python-version }}
       - name: Update pip
         run: python -m pip install --upgrade pip
->>>>>>> c2cc452b
+
+      - name: Set-up Git-annex
+        run: |
+          if [ "${{ runner.os }}" == "Linux" ]; then
+            wget -O- http://neuro.debian.net/lists/jammy.us-ca.libre | sudo tee /etc/apt/sources.list.d/neurodebian.sources.list
+            sudo apt-key adv --recv-keys --keyserver hkps://keyserver.ubuntu.com 0xA5D32F012649A5A9
+            sudo apt-get update
+            sudo apt-get install git-annex-standalone
+          elif [ "${{ runner.os }}" == "macOS" ]; then
+           brew install git-annex
+          elif [ "${{ runner.os }}" == "Windows" ]; then
+            pip install datalad-installer
+            datalad-installer git-annex -m datalad/packages
+          fi
+
+      - name: Set-up git credentials
+        run: |
+          git config --global user.email "github-actions[bot]@users.noreply.github.com"
+          git config --global user.name "github-actions[bot]"
 
       - name: Determine installation target
         run: |
